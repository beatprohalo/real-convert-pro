#!/usr/bin/env python3
"""
Advanced Audio Converter
A comprehensive audio conversion tool with batch processing, pitch/key adjustment,
format conversion, and automatic categorization.
"""

import os
import sys
import re
import json
import threading
from io import BytesIO
from pathlib import Path
from typing import List, Dict, Tuple, Optional
from datetime import datetime, timezone
import tkinter as tk
from tkinter import ttk, filedialog, messagebox, scrolledtext
import librosa
import soundfile as sf
import numpy as np
from pydub import AudioSegment
from pydub.utils import which

# Import our intelligent audio analyzer
from audio_analyzer import IntelligentAudioAnalyzer, AudioAnalysisResult
from metadata_manager import MetadataManager, AudioMetadata

class AudioConverter:
    def __init__(self, root):
        self.root = root
        self.root.title("Real Convert Pro - Advanced Audio Converter")
        self.root.geometry("1200x800")
        self.root.minsize(1000, 600)  # Set minimum size for professional look
        
        # Audio processing settings
        self.input_folders = []
        self.input_files = []
        self.output_folder = ""
        self.selected_format = tk.StringVar(value="wav")
        self.selected_key = tk.StringVar(value="Original")
        self.pitch_shift = tk.DoubleVar(value=0.0)
        self.key_shift = tk.IntVar(value=0)
        self.batch_mode = tk.BooleanVar(value=True)
        self.auto_categorize = tk.BooleanVar(value=True)
        self.preserve_structure = tk.BooleanVar(value=False)
        
        # Category keywords for automatic classification
        self.category_keywords = {
            "drums": ["kick", "snare", "hihat", "cymbal", "tom", "drum", "perc", "percussion"],
            "bass": ["bass", "sub", "808", "low"],
            "melody": ["melody", "lead", "main", "hook", "theme"],
            "vocals": ["vocal", "voice", "singing", "rap", "spoken"],
            "fx": ["fx", "effect", "sweep", "riser", "impact", "crash"],
            "loops": ["loop", "pattern", "sequence"],
            "instruments": ["piano", "guitar", "synth", "violin", "flute", "sax"]
        }
        
        # Supported formats - comprehensive list for all major audio formats
        self.formats = [
            # Uncompressed/Lossless
            "wav", "flac", "aiff", "au", "caf", "w64", "rf64",
            # Lossy compressed
            "mp3", "aac", "m4a", "ogg", "opus", "wma", "ac3", "mp2",
            # Professional/Studio formats
            "bwf", "sd2", "snd", "iff", "svx", "nist", "voc", "ircam", "xi",
            # Video audio formats
            "3gp", "webm", "mka", "m4v", "mov", "avi", "mkv", "mp4",
            # Legacy/Specialized formats
            "ra", "rm", "amr", "amr-nb", "amr-wb", "gsm", "dct", "dwv",
            # Raw formats
            "raw", "pcm", "s8", "s16le", "s24le", "s32le", "f32le", "f64le",
            # Apple formats
            "aifc", "caff", "m4r", "m4b", "m4p",
            # Other formats
            "tta", "tak", "als", "ape", "wv", "mpc", "ofr", "ofs", "shn"
        ]
        
        # Musical keys for transposition
        self.musical_keys = [
            "Original",  # No transposition
            "C", "C#/Db", "D", "D#/Eb", "E", "F", 
            "F#/Gb", "G", "G#/Ab", "A", "A#/Bb", "B",
            "Cm", "C#m/Dbm", "Dm", "D#m/Ebm", "Em", "Fm",
            "F#m/Gbm", "Gm", "G#m/Abm", "Am", "A#m/Bbm", "Bm"
        ]
        
        # Initialize intelligent audio analyzer
        self.audio_analyzer = IntelligentAudioAnalyzer()
        self.analysis_results = {}  # Store analysis results by filename
        
        # Analysis settings
        self.enable_analysis = tk.BooleanVar(value=True)
        self.analyze_bpm = tk.BooleanVar(value=True)
        self.analyze_key = tk.BooleanVar(value=True)
        self.analyze_loudness = tk.BooleanVar(value=True)
        self.analyze_fingerprint = tk.BooleanVar(value=True)
        self.auto_categorize_by_analysis = tk.BooleanVar(value=False)

        # Metadata management
        self.metadata_manager = MetadataManager()
        self.metadata_file_var = tk.StringVar(value="")
        self.metadata_status_var = tk.StringVar(value="Select an audio file to begin.")
        self.metadata_vars: Dict[str, tk.StringVar] = {}
        self.metadata_comments_text = None
        self.metadata_current_metadata: Optional[AudioMetadata] = None
        self.metadata_analysis_result: Optional[AudioAnalysisResult] = None
        self.metadata_file_display = None
        self.metadata_analyze_button = None
        self.metadata_save_button = None

        # Filename generation toggles - user can select which metadata to include
        self.include_key_in_filename = tk.BooleanVar(value=True)
        self.include_bpm_in_filename = tk.BooleanVar(value=False)
        self.include_genre_in_filename = tk.BooleanVar(value=False)
        self.include_mood_in_filename = tk.BooleanVar(value=True)
        self.include_energy_in_filename = tk.BooleanVar(value=True)
        self.include_lufs_in_filename = tk.BooleanVar(value=False)
        self.include_category_in_filename = tk.BooleanVar(value=False)
        
        self.setup_ui()
        self.conversion_thread = None
        self.is_converting = False
        
        # Analysis control
        self.analysis_thread = None
        self.is_analyzing = False
        self.stop_analysis_flag = False
        
    def setup_ui(self):
        """Setup the user interface"""
        # Configure themes and styles
        self.setup_themes()
        
        # Create notebook for tabs
        notebook = ttk.Notebook(self.root)
        notebook.pack(fill=tk.BOTH, expand=True, padx=10, pady=10)
        
        # Main conversion tab
        self.setup_main_tab(notebook)

        # Metadata & tags management tab
        self.setup_metadata_tab(notebook)

        # Settings tab
        self.setup_settings_tab(notebook)
        
        # Categories tab
        self.setup_categories_tab(notebook)
        
        # Analysis tab (new)
        self.setup_analysis_tab(notebook)
        
        # Progress tab
        self.setup_progress_tab(notebook)
    
    def setup_themes(self):
        """Configure beautiful purple gradient theme like Music Organizer"""
        self.style = ttk.Style()
        self.apply_theme()
    
    def apply_theme(self):
        """Apply a muted dark theme without bright or light tones."""
        self.style.theme_use('clam')

        bg_primary = '#0b0f16'
        bg_secondary = '#111826'
        bg_accent = '#1a2535'
        button_primary = '#273445'
        button_hover = '#324156'
        button_pressed = '#212b3a'
        text_primary = '#c3cad9'
        text_subtle = '#9aa7bc'
        progress_fill = '#3a5246'

        self.style.configure('.', background=bg_primary, foreground=text_primary)
        self.style.configure('TFrame', background=bg_primary, borderwidth=0)

        self.style.configure('TLabel',
                             background=bg_primary,
                             foreground=text_primary,
                             font=('SF Pro Display', 11))

        for button_style in ('TButton', 'Accent.TButton'):
            self.style.configure(button_style,
                                 background=button_primary,
                                 foreground=text_primary,
                                 borderwidth=0,
                                 relief='flat',
                                 font=('SF Pro Display', 10, 'bold'),
                                 padding=(20, 8))
            self.style.map(button_style,
                           background=[('active', button_hover),
                                       ('pressed', button_pressed)])

        self.style.configure('TNotebook', background=bg_primary, borderwidth=0)
        self.style.configure('TNotebook.Tab',
                             background=bg_secondary,
                             foreground=text_primary,
                             padding=[20, 12],
                             borderwidth=0,
                             font=('SF Pro Display', 11))
        self.style.map('TNotebook.Tab',
                       background=[('selected', button_primary),
                                   ('active', bg_accent)],
                       foreground=[('selected', text_primary)])

        self.style.configure('TLabelFrame',
                             background=bg_primary,
                             foreground=text_primary,
                             borderwidth=0,
                             relief='flat')
        self.style.configure('TLabelFrame.Label',
                             background=bg_primary,
                             foreground=text_primary,
                             font=('SF Pro Display', 12, 'bold'))

        self.style.configure('TCheckbutton',
                             background=bg_primary,
                             foreground=text_primary,
                             focuscolor='none',
                             font=('SF Pro Display', 10))

        entry_kwargs = dict(background=bg_accent,
                            foreground=text_primary,
                            fieldbackground=bg_accent,
                            borderwidth=1,
                            relief='flat',
                            insertcolor=text_primary,
                            padding=8)
        self.style.configure('TEntry', **entry_kwargs)
        self.style.configure('TCombobox', **entry_kwargs)
        self.style.map('TCombobox',
                       fieldbackground=[('readonly', bg_accent)],
                       foreground=[('readonly', text_primary)],
                       selectbackground=[('readonly', bg_accent)],
                       selectforeground=[('readonly', text_primary)])

        self.style.configure('TScale',
                             background=bg_primary,
                             troughcolor=bg_accent,
                             borderwidth=0,
                             sliderthickness=15)

        self.style.configure('Horizontal.TScrollbar',
                             background=bg_accent,
                             troughcolor=bg_primary,
                             borderwidth=0,
                             arrowcolor=text_primary)

        self.style.configure('TProgressbar',
                             background=progress_fill,
                             troughcolor=bg_accent,
                             borderwidth=0,
                             lightcolor=progress_fill,
                             darkcolor=progress_fill)

        self.style.configure('Treeview',
                             background=bg_secondary,
                             fieldbackground=bg_secondary,
                             foreground=text_primary,
                             borderwidth=0)
        self.style.map('Treeview', background=[('selected', bg_accent)])
        self.style.configure('Treeview.Heading',
                             background=bg_accent,
                             foreground=text_primary,
                             font=('SF Pro Display', 11, 'bold'))

        self.root.configure(bg=bg_primary)
        self._theme_colors = {
            'bg_primary': bg_primary,
            'bg_secondary': bg_secondary,
            'bg_accent': bg_accent,
            'text_primary': text_primary,
            'text_subtle': text_subtle,
            'button_primary': button_primary,
            'button_hover': button_hover,
            'button_pressed': button_pressed,
            'progress_fill': progress_fill
        }
        
    def setup_main_tab(self, notebook):
        """Setup main conversion interface"""
        main_frame = ttk.Frame(notebook)
        notebook.add(main_frame, text="Converter")
        
        # Input selection frame
        input_frame = ttk.LabelFrame(main_frame, text="Input Selection", padding=10)
        input_frame.pack(fill=tk.X, padx=5, pady=5)
        
        # Folder selection
        folder_frame = ttk.Frame(input_frame)
        folder_frame.pack(fill=tk.X, pady=2)
        ttk.Button(folder_frame, text="Add Folders", command=self.select_folders).pack(side=tk.LEFT)
        ttk.Button(folder_frame, text="Add Files", command=self.select_files).pack(side=tk.LEFT, padx=5)
        ttk.Button(folder_frame, text="Clear All", command=self.clear_inputs).pack(side=tk.LEFT)
        
        # Input list
        list_frame = ttk.Frame(input_frame)
        list_frame.pack(fill=tk.BOTH, expand=True, pady=5)
        
        self.input_listbox = tk.Listbox(
            list_frame,
            height=6,
            bg=self._theme_colors['bg_secondary'],
            fg=self._theme_colors['text_primary'],
            selectbackground=self._theme_colors['button_hover'],
            selectforeground=self._theme_colors['text_primary'],
            highlightthickness=0,
            borderwidth=0,
            font=('SF Pro Display', 10)
        )
        scrollbar = ttk.Scrollbar(list_frame, orient=tk.VERTICAL, command=self.input_listbox.yview)
        self.input_listbox.configure(yscrollcommand=scrollbar.set)
        
        self.input_listbox.pack(side=tk.LEFT, fill=tk.BOTH, expand=True)
        scrollbar.pack(side=tk.RIGHT, fill=tk.Y)
        
        # Output selection frame
        output_frame = ttk.LabelFrame(main_frame, text="Output Settings", padding=10)
        output_frame.pack(fill=tk.X, padx=5, pady=5)
        
        # Output folder
        folder_select_frame = ttk.Frame(output_frame)
        folder_select_frame.pack(fill=tk.X, pady=2)
        ttk.Label(folder_select_frame, text="Output Folder:").pack(side=tk.LEFT)
        self.output_label = ttk.Label(
            folder_select_frame,
            text="Not selected",
            foreground=self._theme_colors['text_subtle']
        )
        self.output_label.pack(side=tk.LEFT, padx=10)
        ttk.Button(folder_select_frame, text="Browse", command=self.select_output_folder).pack(side=tk.RIGHT)
        
        # Format selection
        format_frame = ttk.Frame(output_frame)
        format_frame.pack(fill=tk.X, pady=5)
        ttk.Label(format_frame, text="Output Format:").pack(side=tk.LEFT)
        format_combo = ttk.Combobox(format_frame, textvariable=self.selected_format, 
                                   values=self.formats, state="readonly", width=15)
        format_combo.pack(side=tk.LEFT, padx=10)
        
        # Key selection (right next to format)
        ttk.Label(format_frame, text="Target Key:").pack(side=tk.LEFT, padx=(20,5))
        key_combo = ttk.Combobox(format_frame, textvariable=self.selected_key,
                                values=self.musical_keys, state="readonly", width=12)
        key_combo.pack(side=tk.LEFT, padx=5)
        
        ttk.Button(format_frame, text="Format Info", command=self.show_format_info).pack(side=tk.LEFT, padx=5)
        ttk.Button(format_frame, text="System Check", command=self.show_system_capabilities).pack(side=tk.LEFT, padx=5)
        
        # Audio processing frame
        processing_frame = ttk.LabelFrame(main_frame, text="Audio Processing", padding=10)
        processing_frame.pack(fill=tk.X, padx=5, pady=5)
        
        # Pitch and key controls
        controls_frame = ttk.Frame(processing_frame)
        controls_frame.pack(fill=tk.X)
        
        # Pitch shift
        pitch_frame = ttk.Frame(controls_frame)
        pitch_frame.pack(side=tk.LEFT, fill=tk.X, expand=True)
        ttk.Label(pitch_frame, text="Pitch Shift (semitones):").pack(anchor=tk.W)
        pitch_scale = ttk.Scale(pitch_frame, from_=-12, to=12, variable=self.pitch_shift, 
                               orient=tk.HORIZONTAL, length=200)
        pitch_scale.pack(fill=tk.X)
        self.pitch_value_label = ttk.Label(pitch_frame, text="0.0")
        self.pitch_value_label.pack()
        pitch_scale.configure(command=self.update_pitch_label)
        
        # Key shift
        key_frame = ttk.Frame(controls_frame)
        key_frame.pack(side=tk.RIGHT, fill=tk.X, expand=True, padx=20)
        ttk.Label(key_frame, text="Key Shift (steps):").pack(anchor=tk.W)
        key_scale = ttk.Scale(key_frame, from_=-12, to=12, variable=self.key_shift, 
                             orient=tk.HORIZONTAL, length=200)
        key_scale.pack(fill=tk.X)
        self.key_value_label = ttk.Label(key_frame, text="0")
        self.key_value_label.pack()
        key_scale.configure(command=self.update_key_label)
        
        # Options frame
        options_frame = ttk.LabelFrame(main_frame, text="Processing Options", padding=10)
        options_frame.pack(fill=tk.X, padx=5, pady=5)
        
        options_left = ttk.Frame(options_frame)
        options_left.pack(side=tk.LEFT, fill=tk.X, expand=True)
        
        ttk.Checkbutton(options_left, text="Auto-categorize by filename", 
                       variable=self.auto_categorize).pack(anchor=tk.W)
        ttk.Checkbutton(options_left, text="Preserve folder structure", 
                       variable=self.preserve_structure).pack(anchor=tk.W)
        
        # Convert button
        convert_frame = ttk.Frame(main_frame)
        convert_frame.pack(fill=tk.X, padx=5, pady=10)
        
        self.convert_button = ttk.Button(convert_frame, text="Start Conversion", 
                                        command=self.start_conversion, style="Accent.TButton")
        self.convert_button.pack(side=tk.LEFT)
        
        self.stop_button = ttk.Button(convert_frame, text="Stop", 
                                     command=self.stop_conversion, state=tk.DISABLED)
        self.stop_button.pack(side=tk.LEFT, padx=5)
        
        # Progress bar
        self.progress_var = tk.DoubleVar()
        self.progress_bar = ttk.Progressbar(convert_frame, variable=self.progress_var,
                                           length=300, mode='determinate')
        self.progress_bar.pack(side=tk.RIGHT, padx=10)

    def setup_metadata_tab(self, notebook):
        """Create metadata and tagging management tab"""
        metadata_frame = ttk.Frame(notebook)
        notebook.add(metadata_frame, text="Metadata & Tags")

        ttk.Label(
            metadata_frame,
            text="Inspect, analyze, and edit audio metadata. Use auto-analyze to fill BPM and key, then save changes.",
            wraplength=600,
            justify=tk.LEFT
        ).pack(anchor=tk.W, padx=5, pady=(5, 0))

        file_frame = ttk.Frame(metadata_frame)
        file_frame.pack(fill=tk.X, padx=5, pady=5)

        ttk.Label(file_frame, text="Selected File:").pack(side=tk.LEFT)
        self.metadata_file_display = ttk.Label(
            file_frame,
            text="No file selected",
            foreground=self._theme_colors['text_subtle'],
            wraplength=600
        )
        self.metadata_file_display.pack(side=tk.LEFT, padx=10, fill=tk.X, expand=True)

        selector_frame = ttk.Frame(metadata_frame)
        selector_frame.pack(fill=tk.X, padx=5, pady=(0, 5))

        ttk.Button(selector_frame, text="Choose File...", command=self.choose_metadata_file).pack(side=tk.LEFT)
        ttk.Button(selector_frame, text="Use Selected Converter File", command=self.use_selected_converter_file).pack(side=tk.LEFT, padx=5)

        fields_frame = ttk.LabelFrame(metadata_frame, text="Core Tags", padding=10)
        fields_frame.pack(fill=tk.X, padx=5, pady=5)

        field_specs = [
            ("Title", "title"),
            ("Artist", "artist"),
            ("Album", "album"),
            ("Genre", "genre"),
            ("BPM", "bpm"),
            ("Key", "key"),
            ("Mood", "mood"),
            ("Energy", "energy")
        ]

        self.metadata_vars = {name: tk.StringVar(value="") for _, name in field_specs}

        for row, (label_text, key) in enumerate(field_specs):
            ttk.Label(fields_frame, text=f"{label_text}:").grid(row=row, column=0, sticky=tk.W, padx=5, pady=4)
            entry = tk.Entry(
                fields_frame,
                textvariable=self.metadata_vars[key],
                bg=self._theme_colors['bg_secondary'],
                fg=self._theme_colors['text_primary'],
                insertbackground=self._theme_colors['text_primary'],
<<<<<<< HEAD
                highlightthickness=0,
                highlightcolor=self._theme_colors['bg_secondary'],
                highlightbackground=self._theme_colors['bg_secondary'],
=======
                highlightthickness=1,
                highlightcolor=self._theme_colors['bg_accent'],
>>>>>>> 8b225935
                relief=tk.FLAT
            )
            entry.grid(row=row, column=1, sticky=tk.EW, padx=5, pady=4)

        fields_frame.columnconfigure(1, weight=1)

        comments_frame = ttk.LabelFrame(metadata_frame, text="Comments & Notes", padding=10)
        comments_frame.pack(fill=tk.BOTH, expand=True, padx=5, pady=(0, 5))

        self.metadata_comments_text = scrolledtext.ScrolledText(
            comments_frame,
            height=5,
            bg=self._theme_colors['bg_secondary'],
            fg=self._theme_colors['text_primary'],
            insertbackground=self._theme_colors['text_primary'],
            borderwidth=0,
            highlightthickness=0,
            wrap=tk.WORD
        )
        self.metadata_comments_text.pack(fill=tk.BOTH, expand=True)

        actions_frame = ttk.Frame(metadata_frame)
        actions_frame.pack(fill=tk.X, padx=5, pady=5)

        self.metadata_analyze_button = ttk.Button(
            actions_frame,
            text="Auto-Analyze & Fill",
            command=self.auto_analyze_metadata,
            state=tk.DISABLED
        )
        self.metadata_analyze_button.pack(side=tk.LEFT)

        self.metadata_save_button = ttk.Button(
            actions_frame,
            text="Save Metadata",
            command=self.save_metadata_edits,
            state=tk.DISABLED
        )
        self.metadata_save_button.pack(side=tk.LEFT, padx=5)

        ttk.Button(actions_frame, text="Reset", command=self.reset_metadata_fields).pack(side=tk.LEFT)

        self.metadata_status_label = ttk.Label(
            metadata_frame,
            textvariable=self.metadata_status_var,
            foreground=self._theme_colors['text_subtle']
        )
        self.metadata_status_label.pack(anchor=tk.W, padx=5, pady=(0, 8))

    def choose_metadata_file(self):
        """Prompt user to select a file for metadata editing"""
        filetypes = [
            ("Audio files", "*.wav *.mp3 *.flac *.ogg *.m4a *.aac *.wma *.aiff *.aif *.aifc"),
            ("All files", "*.*")
        ]
        file_path = filedialog.askopenfilename(title="Select audio file", filetypes=filetypes)
        if file_path:
            self.load_metadata_for_file(file_path)

    def use_selected_converter_file(self):
        """Load metadata for the file selected in the converter list"""
        selection = self.input_listbox.curselection()
        if not selection:
            messagebox.showwarning("No Selection", "Please select a file from the Converter tab first.")
            return

        index = selection[0]
        folder_count = len(self.input_folders)
        if index < folder_count:
            messagebox.showinfo("Select File", "Please select an individual file entry (🎵) instead of a folder.")
            return

        file_index = index - folder_count
        if 0 <= file_index < len(self.input_files):
            self.load_metadata_for_file(self.input_files[file_index])

    def load_metadata_for_file(self, file_path: str):
        """Load metadata for a given audio file"""
        if not file_path or not os.path.isfile(file_path):
            messagebox.showerror("Invalid File", "The selected file could not be found.")
            return

        absolute_path = os.path.abspath(file_path)
        self.metadata_file_var.set(absolute_path)

        if self.metadata_file_display:
            self.metadata_file_display.config(text=absolute_path, foreground=self._theme_colors['text_primary'])

        self.metadata_status_var.set("Loading metadata...")
        if self.metadata_analyze_button:
            self.metadata_analyze_button.config(state=tk.DISABLED)
        if self.metadata_save_button:
            self.metadata_save_button.config(state=tk.DISABLED)

        self.clear_metadata_fields()

        def worker():
            try:
                metadata = self.metadata_manager.extract_file_metadata(absolute_path)
            except Exception as exc:
                self.root.after(0, lambda: self._metadata_load_failed(absolute_path, exc))
                return

            self.root.after(0, lambda: self._metadata_load_success(absolute_path, metadata))

        threading.Thread(target=worker, daemon=True).start()

    def _metadata_load_success(self, file_path: str, metadata: AudioMetadata):
        """Handle successful metadata extraction"""
        self.metadata_current_metadata = metadata
        self.metadata_analysis_result = None
        self.populate_metadata_fields(metadata)
        self.metadata_status_var.set("Metadata loaded. You can edit fields or run Auto-Analyze.")
        if self.metadata_analyze_button:
            self.metadata_analyze_button.config(state=tk.NORMAL)
        if self.metadata_save_button:
            self.metadata_save_button.config(state=tk.NORMAL)
        self.log(f"Loaded metadata for {os.path.basename(file_path)}")

    def _metadata_load_failed(self, file_path: str, error: Exception):
        """Handle metadata load failure"""
        self.metadata_current_metadata = None
        self.metadata_status_var.set(f"Failed to load metadata: {error}")
        messagebox.showerror("Metadata Error", f"Could not load metadata for {os.path.basename(file_path)}:\n{error}")

    def clear_metadata_fields(self):
        """Reset metadata form fields"""
        for var in self.metadata_vars.values():
            var.set("")
        if self.metadata_comments_text:
            self.metadata_comments_text.delete("1.0", tk.END)

    def populate_metadata_fields(self, metadata: Optional[AudioMetadata]):
        """Populate UI fields with metadata information"""
        if not metadata:
            self.clear_metadata_fields()
            return

        def set_custom(field: str) -> str:
            return metadata.custom_tags.get(field, "") if metadata.custom_tags else ""

        self.metadata_vars['title'].set(set_custom('title'))
        self.metadata_vars['artist'].set(set_custom('artist'))
        self.metadata_vars['album'].set(set_custom('album'))
        self.metadata_vars['genre'].set(metadata.genre or "")
        self.metadata_vars['bpm'].set(self._format_numeric(metadata.bpm))
        self.metadata_vars['key'].set(metadata.key or "")
        self.metadata_vars['mood'].set(metadata.mood or "")
        self.metadata_vars['energy'].set(self._format_numeric(metadata.energy_level, precision=3))

        if self.metadata_comments_text:
            self.metadata_comments_text.delete("1.0", tk.END)
            comments = set_custom('comments')
            if comments:
                self.metadata_comments_text.insert(tk.END, comments)

    def reset_metadata_fields(self):
        """Revert metadata fields to the last loaded values"""
        if self.metadata_current_metadata:
            self.populate_metadata_fields(self.metadata_current_metadata)
            self.metadata_status_var.set("Changes reset to last loaded metadata.")
        else:
            self.clear_metadata_fields()

    def _format_numeric(self, value: Optional[float], precision: int = 2) -> str:
        """Format numeric metadata values for display"""
        if value is None:
            return ""
        formatted = f"{value:.{precision}f}"
        if '.' in formatted:
            formatted = formatted.rstrip('0').rstrip('.')
        return formatted

    def auto_analyze_metadata(self):
        """Run automatic analysis for the currently loaded file"""
        file_path = self.metadata_file_var.get()
        if not file_path:
            messagebox.showwarning("No File", "Select a file before running auto-analysis.")
            return

        if self.metadata_analyze_button:
            self.metadata_analyze_button.config(state=tk.DISABLED)
        self.metadata_status_var.set("Analyzing audio for BPM, key, and mood...")

        def worker():
            try:
                analysis_result = self.audio_analyzer.analyze_audio_file(file_path)
            except Exception as exc:
                self.root.after(0, lambda: self._metadata_analysis_failed(exc))
                return
            self.root.after(0, lambda: self._metadata_analysis_complete(file_path, analysis_result))

        threading.Thread(target=worker, daemon=True).start()

    def _metadata_analysis_complete(self, file_path: str, analysis_result: Optional[AudioAnalysisResult]):
        """Handle completion of metadata auto-analysis"""
        if self.metadata_analyze_button:
            self.metadata_analyze_button.config(state=tk.NORMAL)

        if not analysis_result:
            self.metadata_status_var.set("Analysis complete, but no results were returned.")
            return

        if self.metadata_current_metadata:
            self._update_metadata_with_analysis(self.metadata_current_metadata, analysis_result)
            self.metadata_current_metadata.last_analyzed = datetime.now(timezone.utc)
            self.populate_metadata_fields(self.metadata_current_metadata)

        absolute_path = os.path.abspath(file_path)
        self.metadata_analysis_result = analysis_result
        self.analysis_results[absolute_path] = analysis_result
        self.metadata_status_var.set("Analysis complete! Review the populated fields and save to embed them.")
        self.log(f"Auto-analysis finished for {os.path.basename(file_path)}")

        if self.metadata_save_button:
            self.metadata_save_button.config(state=tk.NORMAL)

    def _metadata_analysis_failed(self, error: Exception):
        """Handle analysis failures"""
        if self.metadata_analyze_button:
            self.metadata_analyze_button.config(state=tk.NORMAL)
        self.metadata_status_var.set(f"Analysis failed: {error}")
        messagebox.showerror("Analysis Error", f"Auto-analysis failed:\n{error}")

    def save_metadata_edits(self):
        """Persist metadata edits to the file"""
        if not self.metadata_current_metadata:
            messagebox.showwarning("No Metadata", "Load a file before saving metadata.")
            return

        metadata = self.metadata_current_metadata
        file_path = metadata.file_path

        def set_custom(field: str, value: str):
            if value:
                metadata.custom_tags[field] = value
            elif metadata.custom_tags and field in metadata.custom_tags:
                metadata.custom_tags.pop(field)

        set_custom('title', self.metadata_vars['title'].get().strip())
        set_custom('artist', self.metadata_vars['artist'].get().strip())
        set_custom('album', self.metadata_vars['album'].get().strip())
        set_custom('comments', self.metadata_comments_text.get("1.0", tk.END).strip() if self.metadata_comments_text else "")

        metadata.genre = self.metadata_vars['genre'].get().strip() or None
        metadata.key = self.metadata_vars['key'].get().strip() or None
        metadata.mood = self.metadata_vars['mood'].get().strip() or None

        bpm_text = self.metadata_vars['bpm'].get().strip()
        if bpm_text:
            try:
                metadata.bpm = float(bpm_text)
            except ValueError:
                messagebox.showerror("Invalid BPM", "Please enter a numeric BPM value.")
                return
        else:
            metadata.bpm = None

        energy_text = self.metadata_vars['energy'].get().strip()
        if energy_text:
            try:
                metadata.energy_level = float(energy_text)
            except ValueError:
                messagebox.showerror("Invalid Energy", "Energy should be a numeric value.")
                return
        else:
            metadata.energy_level = None

        # Update timestamps after editing
        metadata.modified_date = datetime.now(timezone.utc)
        metadata.last_analyzed = metadata.last_analyzed or datetime.now(timezone.utc)

        write_success = self.metadata_manager.write_metadata_to_file(metadata)
        if not write_success:
            messagebox.showerror("Save Failed", "Could not write metadata to the selected file.")
            self.metadata_status_var.set("Failed to write metadata.")
            return

        record_id = self.metadata_manager.save_metadata(metadata)
        if record_id != -1 and self.metadata_analysis_result:
            self.metadata_manager.add_processing_record(
                record_id,
                "metadata_edit",
                {"auto_analysis": True},
                file_path,
                file_path,
                True,
                "Metadata edited via Real Convert Pro"
            )

        try:
            stat = os.stat(file_path)
            metadata.file_size = stat.st_size
            metadata.modified_date = datetime.fromtimestamp(stat.st_mtime, tz=timezone.utc)
        except FileNotFoundError:
            pass

        self.metadata_status_var.set("Metadata saved successfully.")
        self.log(f"Metadata updated for {os.path.basename(file_path)}")

    def _update_metadata_with_analysis(self, metadata: AudioMetadata, analysis: AudioAnalysisResult):
        """Merge analysis data into metadata object"""
        if not metadata or not analysis:
            return

        if analysis.bpm is not None:
            metadata.bpm = analysis.bpm
        if analysis.key:
            metadata.key = analysis.key
        if analysis.scale:
            metadata.scale = analysis.scale
        if analysis.genre_prediction:
            metadata.genre = analysis.genre_prediction
        if analysis.mood_prediction:
            metadata.mood = analysis.mood_prediction
        if analysis.energy_level is not None:
            metadata.energy_level = analysis.energy_level
        if analysis.danceability is not None:
            metadata.danceability = analysis.danceability
        if analysis.valence is not None:
            metadata.valence = analysis.valence
        if analysis.content_category:
            metadata.content_type = analysis.content_category
        if analysis.lufs_integrated is not None:
            metadata.lufs_integrated = analysis.lufs_integrated
        if analysis.peak_db is not None:
            metadata.peak_db = analysis.peak_db
        if analysis.lufs_integrated is not None and analysis.peak_db is not None:
            metadata.dynamic_range = analysis.peak_db - analysis.lufs_integrated

    def apply_metadata_to_output(self, input_file: str, output_file: str, audio_array: np.ndarray, sample_rate: int):
        """Copy and enrich metadata from input file to output file"""
        input_path = os.path.abspath(input_file)
        output_path = os.path.abspath(output_file)

        try:
            source_metadata = self.metadata_manager.extract_file_metadata(input_path)
        except Exception as exc:
            self.log(f"⚠️ Metadata extraction failed for {os.path.basename(input_file)}: {exc}")
            return

        analysis_result = self.analysis_results.get(input_path)
        if analysis_result:
            self._update_metadata_with_analysis(source_metadata, analysis_result)

        try:
            output_metadata = self.metadata_manager.extract_file_metadata(output_path)
        except Exception as exc:
            self.log(f"⚠️ Unable to prepare metadata for {os.path.basename(output_file)}: {exc}")
            return

        if source_metadata.custom_tags:
            output_metadata.custom_tags.update(source_metadata.custom_tags)

        output_metadata.genre = source_metadata.genre or output_metadata.genre
        output_metadata.bpm = source_metadata.bpm or output_metadata.bpm
        output_metadata.key = source_metadata.key or output_metadata.key
        output_metadata.scale = source_metadata.scale or output_metadata.scale
        output_metadata.mood = source_metadata.mood or output_metadata.mood
        if source_metadata.energy_level is not None:
            output_metadata.energy_level = source_metadata.energy_level
        if source_metadata.danceability is not None:
            output_metadata.danceability = source_metadata.danceability
        if source_metadata.valence is not None:
            output_metadata.valence = source_metadata.valence
        output_metadata.content_type = source_metadata.content_type or output_metadata.content_type

        if audio_array is not None and audio_array.size:
            frames = audio_array.shape[0] if audio_array.ndim == 1 else audio_array.shape[0]
            channels = 1 if audio_array.ndim == 1 else audio_array.shape[1]
            output_metadata.duration = frames / float(sample_rate)
            output_metadata.sample_rate = sample_rate
            output_metadata.channels = channels

        output_metadata.original_file = input_path
        if output_metadata.processing_history is None:
            output_metadata.processing_history = []
        output_metadata.processing_history.append({
            "operation": "format_conversion",
            "timestamp": datetime.now(timezone.utc).isoformat(),
            "input_file": input_path,
            "output_file": output_path,
            "target_format": self.selected_format.get(),
            "sample_rate": sample_rate,
            "bit_depth": self.bit_depth.get()
        })

        write_success = self.metadata_manager.write_metadata_to_file(output_metadata)
        if not write_success:
            self.log(f"⚠️ Unable to write metadata to {os.path.basename(output_file)}")
            return

        record_id = self.metadata_manager.save_metadata(output_metadata)
        if record_id != -1:
            self.metadata_manager.add_processing_record(
                record_id,
                "format_conversion",
                {
                    "target_format": self.selected_format.get(),
                    "sample_rate": sample_rate,
                    "bit_depth": self.bit_depth.get()
                },
                input_path,
                output_path,
                True,
                "Converted via Real Convert Pro"
            )

        self.log(f"Metadata preserved for {os.path.basename(output_file)}")

    def setup_settings_tab(self, notebook):
        """Setup settings interface"""
        settings_frame = ttk.Frame(notebook)
        notebook.add(settings_frame, text="Settings")
        
        # Audio quality settings
        quality_frame = ttk.LabelFrame(settings_frame, text="Audio Quality", padding=10)
        quality_frame.pack(fill=tk.X, padx=5, pady=5)
        
        # Sample rate
        self.sample_rate = tk.IntVar(value=44100)
        rate_frame = ttk.Frame(quality_frame)
        rate_frame.pack(fill=tk.X, pady=2)
        ttk.Label(rate_frame, text="Sample Rate:").pack(side=tk.LEFT)
        rate_combo = ttk.Combobox(rate_frame, textvariable=self.sample_rate,
                                 values=[22050, 44100, 48000, 96000], state="readonly", width=10)
        rate_combo.pack(side=tk.LEFT, padx=10)
        
        # Bit depth
        self.bit_depth = tk.IntVar(value=16)
        depth_frame = ttk.Frame(quality_frame)
        depth_frame.pack(fill=tk.X, pady=2)
        ttk.Label(depth_frame, text="Bit Depth:").pack(side=tk.LEFT)
        depth_combo = ttk.Combobox(depth_frame, textvariable=self.bit_depth,
                                  values=[16, 24, 32], state="readonly", width=10)
        depth_combo.pack(side=tk.LEFT, padx=10)
        
        # Processing settings
        proc_frame = ttk.LabelFrame(settings_frame, text="Processing", padding=10)
        proc_frame.pack(fill=tk.X, padx=5, pady=5)
        
        self.normalize_audio = tk.BooleanVar(value=True)
        ttk.Checkbutton(proc_frame, text="Normalize audio levels", 
                       variable=self.normalize_audio).pack(anchor=tk.W)
        
        self.remove_silence = tk.BooleanVar(value=False)
        ttk.Checkbutton(proc_frame, text="Remove silence from beginning/end", 
                       variable=self.remove_silence).pack(anchor=tk.W)
        
        # Theme Information
        appearance_frame = ttk.LabelFrame(settings_frame, text="🎨 Theme", padding=10)
        appearance_frame.pack(fill=tk.X, padx=5, pady=5)
        
        theme_info_frame = ttk.Frame(appearance_frame)
        theme_info_frame.pack(fill=tk.X, pady=5)
        
        ttk.Label(theme_info_frame, text="🌙 Subtle Midnight Theme Active").pack(side=tk.LEFT)
        ttk.Label(theme_info_frame, text="Muted dark tones for comfortable editing").pack(side=tk.LEFT, padx=10)
        ttk.Checkbutton(proc_frame, text="Remove leading/trailing silence", 
                       variable=self.remove_silence).pack(anchor=tk.W)
        
        # Save/Load settings
        settings_buttons = ttk.Frame(settings_frame)
        settings_buttons.pack(pady=10)
        ttk.Button(settings_buttons, text="Save Settings", command=self.save_settings).pack(side=tk.LEFT)
        ttk.Button(settings_buttons, text="Load Settings", command=self.load_settings).pack(side=tk.LEFT, padx=5)
        
    def setup_categories_tab(self, notebook):
        """Setup category management interface"""
        cat_frame = ttk.Frame(notebook)
        notebook.add(cat_frame, text="Categories")
        
        ttk.Label(cat_frame, text="Automatic Categorization Keywords", 
                 font=("Arial", 12, "bold")).pack(pady=10)
        
        # Categories list
        self.categories_text = scrolledtext.ScrolledText(
            cat_frame,
            height=20,
            width=80,
            bg=self._theme_colors['bg_secondary'],
            fg=self._theme_colors['text_primary'],
            font=('SF Pro Display', 10),
            insertbackground=self._theme_colors['text_primary'],
            borderwidth=0,
            highlightthickness=0
        )
        self.categories_text.pack(fill=tk.BOTH, expand=True, padx=10, pady=5)
        
        # Load current categories
        self.load_categories_display()
        
        # Buttons
        cat_buttons = ttk.Frame(cat_frame)
        cat_buttons.pack(pady=10)
        ttk.Button(cat_buttons, text="Save Categories", command=self.save_categories).pack(side=tk.LEFT)
        ttk.Button(cat_buttons, text="Reset to Default", command=self.reset_categories).pack(side=tk.LEFT, padx=5)
        
    def setup_analysis_tab(self, notebook):
        """Setup intelligent audio analysis interface"""
        analysis_frame = ttk.Frame(notebook)
        notebook.add(analysis_frame, text="Audio Analysis")
        
        # Analysis settings frame
        settings_frame = ttk.LabelFrame(analysis_frame, text="Analysis Settings", padding=10)
        settings_frame.pack(fill=tk.X, padx=5, pady=5)
        
        # Enable/disable analysis
        ttk.Checkbutton(settings_frame, text="Enable intelligent audio analysis", 
                       variable=self.enable_analysis).pack(anchor=tk.W)
        
        # Analysis options
        options_frame = ttk.Frame(settings_frame)
        options_frame.pack(fill=tk.X, pady=5)
        
        left_frame = ttk.Frame(options_frame)
        left_frame.pack(side=tk.LEFT, fill=tk.X, expand=True)
        
        ttk.Checkbutton(left_frame, text="Auto-detect BPM", 
                       variable=self.analyze_bpm).pack(anchor=tk.W)
        ttk.Checkbutton(left_frame, text="Detect musical key", 
                       variable=self.analyze_key).pack(anchor=tk.W)
        
        right_frame = ttk.Frame(options_frame)
        right_frame.pack(side=tk.RIGHT, fill=tk.X, expand=True)
        
        ttk.Checkbutton(right_frame, text="LUFS loudness analysis", 
                       variable=self.analyze_loudness).pack(anchor=tk.W)
        ttk.Checkbutton(right_frame, text="Audio fingerprinting", 
                       variable=self.analyze_fingerprint).pack(anchor=tk.W)
        
        # Advanced categorization
        advanced_frame = ttk.Frame(settings_frame)
        advanced_frame.pack(fill=tk.X, pady=5)
        ttk.Checkbutton(advanced_frame, text="Auto-categorize by analysis results (overrides filename categorization)", 
                       variable=self.auto_categorize_by_analysis).pack(anchor=tk.W)
        
        # Analysis controls
        controls_frame = ttk.LabelFrame(analysis_frame, text="Analysis Controls", padding=10)
        controls_frame.pack(fill=tk.X, padx=5, pady=5)
        
        buttons_frame = ttk.Frame(controls_frame)
        buttons_frame.pack(fill=tk.X)
        
        self.analyze_button = ttk.Button(buttons_frame, text="Analyze Selected Files", 
                  command=self.analyze_selected_files)
        self.analyze_button.pack(side=tk.LEFT)
        
        self.stop_analysis_button = ttk.Button(buttons_frame, text="Stop Analysis", 
                  command=self.stop_analysis, state=tk.DISABLED)
        self.stop_analysis_button.pack(side=tk.LEFT, padx=5)
        
        ttk.Button(buttons_frame, text="Quick Preview", 
                  command=self.quick_analysis_preview).pack(side=tk.LEFT, padx=5)
        ttk.Button(buttons_frame, text="Clear Analysis Data", 
                  command=self.clear_analysis_data).pack(side=tk.LEFT, padx=5)
        ttk.Button(buttons_frame, text="Export Analysis Report", 
                  command=self.export_analysis_report).pack(side=tk.LEFT, padx=5)
        ttk.Button(buttons_frame, text="Find Duplicates", 
                  command=self.find_duplicate_files).pack(side=tk.LEFT, padx=5)
        ttk.Button(buttons_frame, text="Create Smart Playlists", 
                  command=self.create_smart_playlists).pack(side=tk.LEFT, padx=5)
        ttk.Button(buttons_frame, text="Find Similar", 
                  command=self.find_similar_tracks).pack(side=tk.LEFT, padx=5)
        
        # Progress bar for analysis
        progress_frame = ttk.Frame(controls_frame)
        progress_frame.pack(fill=tk.X, pady=(10, 0))
        
        ttk.Label(progress_frame, text="Analysis Progress:").pack(anchor=tk.W)
        self.analysis_progress = ttk.Progressbar(progress_frame, length=400, mode='determinate', 
                                               style='Green.Horizontal.TProgressbar')
        self.analysis_progress.pack(fill=tk.X, pady=2)
        
        self.analysis_status_label = ttk.Label(progress_frame, text="Ready to analyze files")
        self.analysis_status_label.pack(anchor=tk.W)
        
        # Analysis results display
        results_frame = ttk.LabelFrame(analysis_frame, text="Analysis Results", padding=10)
        results_frame.pack(fill=tk.BOTH, expand=True, padx=5, pady=5)
        
        # Create treeview for results
        columns = ("File", "BPM", "Key", "LUFS", "Genre", "Mood", "Energy", "Category", "Duration")
        self.analysis_tree = ttk.Treeview(results_frame, columns=columns, show="headings", height=12)
        
        # Configure columns
        self.analysis_tree.heading("File", text="Filename")
        self.analysis_tree.heading("BPM", text="BPM")
        self.analysis_tree.heading("Key", text="Key")
        self.analysis_tree.heading("LUFS", text="LUFS")
        self.analysis_tree.heading("Genre", text="Genre")
        self.analysis_tree.heading("Mood", text="Mood")
        self.analysis_tree.heading("Energy", text="Energy")
        self.analysis_tree.heading("Category", text="Category")
        self.analysis_tree.heading("Duration", text="Duration")
        
        self.analysis_tree.column("File", width=180)
        self.analysis_tree.column("BPM", width=60)
        self.analysis_tree.column("Key", width=60)
        self.analysis_tree.column("LUFS", width=60)
        self.analysis_tree.column("Genre", width=80)
        self.analysis_tree.column("Mood", width=80)
        self.analysis_tree.column("Energy", width=60)
        self.analysis_tree.column("Category", width=100)
        self.analysis_tree.column("Duration", width=60)
        
        # Add scrollbar for treeview
        tree_scroll = ttk.Scrollbar(results_frame, orient=tk.VERTICAL, command=self.analysis_tree.yview)
        self.analysis_tree.configure(yscrollcommand=tree_scroll.set)
        
        self.analysis_tree.pack(side=tk.LEFT, fill=tk.BOTH, expand=True)
        tree_scroll.pack(side=tk.RIGHT, fill=tk.Y)
        
        # Bind double-click to show detailed analysis
        self.analysis_tree.bind("<Double-1>", self.show_detailed_analysis)
        
        # Filename customization frame
        filename_frame = ttk.LabelFrame(analysis_frame, text="Filename Generation Settings", padding=10)
        filename_frame.pack(fill=tk.X, padx=5, pady=5)
        
        ttk.Label(filename_frame, text="Select which metadata to include in converted filenames:", 
                 font=("Arial", 10, "bold")).pack(anchor=tk.W, pady=(0, 5))
        
        # Create two rows of toggles
        toggle_frame = ttk.Frame(filename_frame)
        toggle_frame.pack(fill=tk.X)

        # Top row
        top_row = ttk.Frame(toggle_frame)
        top_row.pack(fill=tk.X, pady=2)

        toggle_kwargs = dict(
            width=10,
            relief=tk.FLAT,
            bd=0,
            highlightthickness=0,
            highlightbackground=self._theme_colors['bg_secondary'],
            highlightcolor=self._theme_colors['bg_secondary'],
            bg=self._theme_colors['bg_secondary'],
            fg=self._theme_colors['text_subtle'],
            activebackground=self._theme_colors['button_hover'],
            activeforeground=self._theme_colors['text_primary'],
            font=('SF Pro Display', 10),
            pady=6
        )

        # Create clickable toggle buttons that look highlighted when selected
        self.key_button = tk.Button(top_row, text="Key",
                                   command=lambda: self.toggle_filename_option('key'),
                                   **toggle_kwargs)
        self.key_button.pack(side=tk.LEFT, padx=5)

        self.mood_button = tk.Button(top_row, text="Mood",
                                    command=lambda: self.toggle_filename_option('mood'),
                                    **toggle_kwargs)
        self.mood_button.pack(side=tk.LEFT, padx=5)

        self.energy_button = tk.Button(top_row, text="Energy",
                                      command=lambda: self.toggle_filename_option('energy'),
                                      **toggle_kwargs)
        self.energy_button.pack(side=tk.LEFT, padx=5)

        self.bpm_button = tk.Button(top_row, text="BPM",
                                   command=lambda: self.toggle_filename_option('bpm'),
                                   **toggle_kwargs)
        self.bpm_button.pack(side=tk.LEFT, padx=5)

        # Bottom row
        bottom_row = ttk.Frame(toggle_frame)
        bottom_row.pack(fill=tk.X, pady=2)

        self.genre_button = tk.Button(bottom_row, text="Genre",
                                     command=lambda: self.toggle_filename_option('genre'),
                                     **toggle_kwargs)
        self.genre_button.pack(side=tk.LEFT, padx=5)

        self.lufs_button = tk.Button(bottom_row, text="LUFS",
                                    command=lambda: self.toggle_filename_option('lufs'),
                                    **toggle_kwargs)
        self.lufs_button.pack(side=tk.LEFT, padx=5)

        self.category_button = tk.Button(bottom_row, text="Category",
                                        command=lambda: self.toggle_filename_option('category'),
                                        **toggle_kwargs)
        self.category_button.pack(side=tk.LEFT, padx=5)
        
        # Preview area
        preview_frame = ttk.Frame(filename_frame)
        preview_frame.pack(fill=tk.X, pady=(10, 0))
        
        ttk.Label(preview_frame, text="Filename Preview:", font=("Arial", 9)).pack(anchor=tk.W)
        self.filename_preview = tk.Label(preview_frame, text="example_track-C_Major-energetic-high.wav",
                                        font=("Arial", 9, "italic"),
                                        fg=self._theme_colors['text_subtle'], anchor=tk.W,
                                        wraplength=600)
        self.filename_preview.pack(anchor=tk.W, fill=tk.X)
        
        # Initialize button states
        self.update_filename_buttons()
        self.update_filename_preview()
        
    def toggle_filename_option(self, option):
        """Toggle filename generation options and update button appearance"""
        option_map = {
            'key': self.include_key_in_filename,
            'mood': self.include_mood_in_filename,
            'energy': self.include_energy_in_filename,
            'bpm': self.include_bpm_in_filename,
            'genre': self.include_genre_in_filename,
            'lufs': self.include_lufs_in_filename,
            'category': self.include_category_in_filename
        }
        
        if option in option_map:
            # Toggle the value
            current_value = option_map[option].get()
            option_map[option].set(not current_value)
            
            # Update button appearance and preview
            self.update_filename_buttons()
            self.update_filename_preview()
    
    def update_filename_buttons(self):
        """Update button appearance based on selection state"""
        buttons = {
            'key': (self.key_button, self.include_key_in_filename),
            'mood': (self.mood_button, self.include_mood_in_filename),
            'energy': (self.energy_button, self.include_energy_in_filename),
            'bpm': (self.bpm_button, self.include_bpm_in_filename),
            'genre': (self.genre_button, self.include_genre_in_filename),
            'lufs': (self.lufs_button, self.include_lufs_in_filename),
            'category': (self.category_button, self.include_category_in_filename)
        }
        
        selected_bg = self._theme_colors['button_primary']
        selected_fg = self._theme_colors['text_primary']
<<<<<<< HEAD
        selected_active = self._theme_colors['button_hover']
        normal_bg = self._theme_colors['bg_secondary']
        normal_fg = self._theme_colors['text_subtle']
        normal_active = self._theme_colors['bg_accent']

=======
        normal_bg = self._theme_colors['bg_secondary']
        normal_fg = self._theme_colors['text_subtle']
        
>>>>>>> 8b225935
        for option, (button, var) in buttons.items():
            if var.get():
                button.config(
                    bg=selected_bg,
                    fg=selected_fg,
                    activebackground=selected_active,
                    activeforeground=selected_fg,
                    relief=tk.FLAT,
                    bd=0,
                    highlightthickness=0,
                    highlightbackground=selected_bg,
                    highlightcolor=selected_bg,
                    font=('SF Pro Display', 10, 'bold')
                )
            else:
                button.config(
                    bg=normal_bg,
                    fg=normal_fg,
                    activebackground=normal_active,
                    activeforeground=selected_fg,
                    relief=tk.FLAT,
                    bd=0,
                    highlightthickness=0,
                    highlightbackground=normal_bg,
                    highlightcolor=normal_bg,
                    font=('SF Pro Display', 10)
                )
    
    def update_filename_preview(self):
        """Update the filename preview based on current selections"""
        example_parts = ["example_track"]
        
        if self.include_key_in_filename.get():
            example_parts.append("C_Major")
        if self.include_mood_in_filename.get():
            example_parts.append("energetic")
        if self.include_energy_in_filename.get():
            example_parts.append("high")
        if self.include_bpm_in_filename.get():
            example_parts.append("128bpm")
        if self.include_genre_in_filename.get():
            example_parts.append("electronic")
        if self.include_lufs_in_filename.get():
            example_parts.append("-14lufs")
        if self.include_category_in_filename.get():
            example_parts.append("melody")
        
        preview_name = "-".join(example_parts) + ".wav"
        self.filename_preview.config(text=preview_name)
        
    def setup_progress_tab(self, notebook):
        """Setup progress monitoring interface"""
        progress_frame = ttk.Frame(notebook)
        notebook.add(progress_frame, text="Progress")
        
        # Progress log
        ttk.Label(progress_frame, text="Conversion Log", 
                 font=("Arial", 12, "bold")).pack(pady=10)
        
        self.log_text = scrolledtext.ScrolledText(
            progress_frame,
            height=25,
            width=100,
            bg=self._theme_colors['bg_secondary'],
            fg=self._theme_colors['text_primary'],
            font=('SF Pro Display', 10),
            insertbackground=self._theme_colors['text_primary'],
            borderwidth=0,
            highlightthickness=0
        )
        self.log_text.pack(fill=tk.BOTH, expand=True, padx=10, pady=5)
        
        # Clear log button
        ttk.Button(progress_frame, text="Clear Log", command=self.clear_log).pack(pady=5)
        
    def update_pitch_label(self, value):
        """Update pitch shift label"""
        self.pitch_value_label.config(text=f"{float(value):.1f}")
        
    def generate_enhanced_filename(self, original_filename: str, input_file: str) -> str:
        """Generate filename with selected metadata based on user toggles"""
        name_without_ext = os.path.splitext(original_filename)[0]
        
        # Build filename parts based on user selections
        filename_parts = [name_without_ext]
        
        try:
            # Check if we already have analysis results
            if input_file in self.analysis_results:
                result = self.analysis_results[input_file]
            else:
                # No analysis performed yet, only use selected key if available
                if self.include_key_in_filename.get() and self.selected_key.get() != "Original":
                    key_clean = self.selected_key.get().replace('/', '').replace('#', 's').replace('♭', 'b').replace(' ', '_')
                    filename_parts.append(key_clean)
                
                # Return early if no analysis data
                return "-".join(filename_parts)
            
            # Add metadata based on user selections and analysis results
            
            # Key information - SIMPLIFIED: Just use selected key for all files
            if self.include_key_in_filename.get() and self.selected_key.get() != "Original":
                # Always use the selected target key - ignore detected key
                key_clean = self.selected_key.get().replace('/', '').replace('#', 's').replace('♭', 'b').replace(' ', '_')
                filename_parts.append(key_clean)
            
            # BPM information
            if self.include_bpm_in_filename.get() and result and hasattr(result, 'tempo') and result.tempo:
                bpm = f"{int(result.tempo)}bpm"
                filename_parts.append(bpm)
            
            # Genre information
            if self.include_genre_in_filename.get() and result and hasattr(result, 'genre') and result.genre:
                genre_clean = result.genre.replace(' ', '_').lower()
                filename_parts.append(genre_clean)
            
            # Mood information
            if self.include_mood_in_filename.get():
                mood = self.determine_mood(result)
                if mood:
                    filename_parts.append(mood)
            
            # Energy information
            if self.include_energy_in_filename.get():
                energy = self.determine_energy_level(result)
                if energy:
                    filename_parts.append(energy)
            
            # LUFS information
            if self.include_lufs_in_filename.get() and result and hasattr(result, 'lufs') and result.lufs is not None:
                lufs = f"{int(result.lufs)}lufs"
                filename_parts.append(lufs)
            
            # Category information
            if self.include_category_in_filename.get():
                category = self.categorize_file(original_filename)
                if category and category != "uncategorized":
                    filename_parts.append(category)
            
        except Exception as e:
            self.log(f"Error generating enhanced filename: {e}")
            # Fallback to basic filename with selected key if available
            if self.include_key_in_filename.get() and self.selected_key.get() != "Original":
                key_clean = self.selected_key.get().replace('/', '').replace('#', 's').replace('♭', 'b').replace(' ', '_')
                filename_parts.append(key_clean)
        
        # Join parts and return
        enhanced_name = "-".join(filename_parts)
        return enhanced_name
    
    def determine_mood(self, analysis_result) -> str:
        """Determine mood from audio analysis"""
        if not analysis_result:
            return ""
        
        try:
            # Use tempo and spectral features to determine mood
            if hasattr(analysis_result, 'tempo') and analysis_result.tempo:
                tempo = analysis_result.tempo
                
                # Use spectral features if available
                if hasattr(analysis_result, 'mfcc') and analysis_result.mfcc is not None:
                    # Simple mood classification based on tempo and spectral content
                    if tempo < 80:
                        return "calm"
                    elif tempo < 100:
                        return "chill"
                    elif tempo < 130:
                        return "groove"
                    elif tempo < 150:
                        return "energetic"
                    else:
                        return "intense"
                else:
                    # Fallback based on tempo only
                    if tempo < 90:
                        return "slow"
                    elif tempo < 120:
                        return "mid"
                    else:
                        return "fast"
            
            # Try to use key mode for mood (major/minor)
            if hasattr(analysis_result, 'key') and analysis_result.key:
                if 'm' in analysis_result.key.lower():
                    return "minor"
                else:
                    return "major"
                    
        except Exception:
            pass
            
        return ""
    
    def determine_energy_level(self, analysis_result) -> str:
        """Determine energy level from audio analysis"""
        if not analysis_result:
            return ""
        
        try:
            # Use LUFS loudness for energy if available
            if hasattr(analysis_result, 'lufs') and analysis_result.lufs is not None:
                lufs = analysis_result.lufs
                
                if lufs > -10:
                    return "high"
                elif lufs > -18:
                    return "med"
                elif lufs > -25:
                    return "low"
                else:
                    return "quiet"
            
            # Fallback: use tempo for energy estimation
            if hasattr(analysis_result, 'tempo') and analysis_result.tempo:
                tempo = analysis_result.tempo
                
                if tempo > 140:
                    return "high"
                elif tempo > 110:
                    return "med"
                else:
                    return "low"
                    
        except Exception:
            pass
            
        return ""
        
    def update_key_label(self, value):
        """Update key shift label"""
        self.key_value_label.config(text=f"{int(float(value))}")
        
    def calculate_key_transposition(self, selected_key, detected_key=None):
        """Calculate semitones needed to transpose to selected key"""
        if selected_key == "Original":
            return 0
        
        # Key mapping to semitones (C = 0)
        key_to_semitones = {
            "C": 0, "C#/Db": 1, "D": 2, "D#/Eb": 3, "E": 4, "F": 5,
            "F#/Gb": 6, "G": 7, "G#/Ab": 8, "A": 9, "A#/Bb": 10, "B": 11,
            "Cm": 0, "C#m/Dbm": 1, "Dm": 2, "D#m/Ebm": 3, "Em": 4, "Fm": 5,
            "F#m/Gbm": 6, "Gm": 7, "G#m/Abm": 8, "Am": 9, "A#m/Bbm": 10, "Bm": 11
        }
        
        target_semitones = key_to_semitones.get(selected_key, 0)
        
        # If we have detected key information, calculate relative transposition
        if detected_key and detected_key in key_to_semitones:
            source_semitones = key_to_semitones[detected_key]
            return target_semitones - source_semitones
        else:
            # If no detected key, assume original is in C and transpose to target
            return target_semitones
        
    def select_folders(self):
        """Select input folders"""
        folders = filedialog.askdirectory(title="Select folder containing audio files")
        if folders:
            if folders not in self.input_folders:
                self.input_folders.append(folders)
                self.update_input_list()
                
    def select_files(self):
        """Select individual input files"""
        filetypes = [
            ("Audio files", "*.wav *.mp3 *.flac *.ogg *.m4a *.aac *.wma"),
            ("All files", "*.*")
        ]
        files = filedialog.askopenfilenames(title="Select audio files", filetypes=filetypes)
        for file in files:
            if file not in self.input_files:
                self.input_files.append(file)
        self.update_input_list()
        
    def clear_inputs(self):
        """Clear all input selections"""
        self.input_folders.clear()
        self.input_files.clear()
        self.update_input_list()
        
    def update_input_list(self):
        """Update the input listbox"""
        self.input_listbox.delete(0, tk.END)
        for folder in self.input_folders:
            self.input_listbox.insert(tk.END, f"📁 {folder}")
        for file in self.input_files:
            self.input_listbox.insert(tk.END, f"🎵 {os.path.basename(file)}")
            
    def select_output_folder(self):
        """Select output folder"""
        folder = filedialog.askdirectory(title="Select output folder")
        if folder:
            self.output_folder = folder
            self.output_label.config(
                text=folder,
                foreground=self._theme_colors['text_primary']
            )
            
    def get_audio_files(self) -> List[str]:
        """Get all audio files from selected folders and files"""
        # Comprehensive list of supported input audio extensions
        audio_extensions = {
            # Common formats
            '.wav', '.mp3', '.flac', '.ogg', '.m4a', '.aac', '.wma',
            # Professional/Studio formats
            '.aiff', '.aifc', '.au', '.caf', '.w64', '.rf64', '.bwf', '.sd2', '.snd', '.iff', '.svx', '.nist', '.voc', '.ircam', '.xi',
            # Advanced compressed formats
            '.opus', '.ac3', '.mp2', '.dts', '.amr', '.gsm', '.ra', '.rm',
            # Apple formats
            '.m4r', '.m4b', '.m4p', '.caff',
            # Video containers (audio extraction)
            '.mp4', '.mov', '.avi', '.mkv', '.webm', '.3gp', '.m4v', '.mka',
            # Lossless compressed
            '.tta', '.tak', '.als', '.ape', '.wv', '.mpc', '.ofr', '.ofs', '.shn',
            # Raw formats
            '.raw', '.pcm'
        }
        files = []
        
        # Add individual files
        files.extend(self.input_files)
        
        # Scan folders
        for folder in self.input_folders:
            for root, dirs, filenames in os.walk(folder):
                for filename in filenames:
                    if Path(filename).suffix.lower() in audio_extensions:
                        files.append(os.path.join(root, filename))
                        
        return files
    
    def categorize_file(self, filename: str, file_path: str = None) -> str:
        """Categorize file based on analysis results or filename"""
        # Use analysis-based categorization if enabled and available
        if self.auto_categorize_by_analysis.get() and file_path and file_path in self.analysis_results:
            analysis_result = self.analysis_results[file_path]
            suggested_category = self.audio_analyzer.categorize_by_analysis(analysis_result)
            if suggested_category != "uncategorized":
                return suggested_category
        
        # Fall back to filename-based categorization
        if not self.auto_categorize.get():
            return "uncategorized"
            
        filename_lower = filename.lower()
        
        for category, keywords in self.category_keywords.items():
            for keyword in keywords:
                if keyword in filename_lower:
                    return category
                    
        return "uncategorized"
    
    def show_format_info(self):
        """Show detailed information about all supported audio formats"""
        info_window = tk.Toplevel(self.root)
        info_window.title("Supported Audio Formats")
        info_window.geometry("800x600")
        info_window.configure(bg=self._theme_colors['bg_primary'])

        # Create scrollable text widget
        text_frame = ttk.Frame(info_window)
        text_frame.pack(fill=tk.BOTH, expand=True, padx=10, pady=10)

        text_widget = scrolledtext.ScrolledText(
            text_frame,
            wrap=tk.WORD,
            font=("Consolas", 10),
            bg=self._theme_colors['bg_secondary'],
            fg=self._theme_colors['text_primary'],
            insertbackground=self._theme_colors['text_primary'],
            borderwidth=0,
            highlightthickness=0
        )
        text_widget.pack(fill=tk.BOTH, expand=True)
        
        format_info = """
🎵 COMPREHENSIVE AUDIO FORMAT SUPPORT 🎵

This converter supports ALL major audio formats and many specialized ones:

══════════════════════════════════════════════════════════════════════════════════
📁 UNCOMPRESSED FORMATS (Best Quality, Large Files)
══════════════════════════════════════════════════════════════════════════════════
• WAV        - Standard uncompressed audio (Windows/Cross-platform)
• AIFF/AIFC  - Audio Interchange File Format (Mac/Professional)
• AU         - Sun/NeXT audio format (Unix systems)
• CAF        - Core Audio Format (Apple professional)
• W64        - Sony Wave64 (>4GB file support)
• RF64       - EBU RF64 (broadcast standard)
• BWF        - Broadcast Wave Format (professional broadcast)

══════════════════════════════════════════════════════════════════════════════════
🗜️ LOSSLESS COMPRESSED (Perfect Quality, Smaller Files)
══════════════════════════════════════════════════════════════════════════════════
• FLAC       - Free Lossless Audio Codec (most popular)
• TTA        - True Audio lossless codec
• TAK        - Tom's Lossless Audio Codec
• ALS        - MPEG-4 Audio Lossless Standard
• APE        - Monkey's Audio (high compression)
• WV         - WavPack lossless codec
• SHN        - Shorten lossless compression

══════════════════════════════════════════════════════════════════════════════════
🎶 LOSSY COMPRESSED (Good Quality, Small Files)
══════════════════════════════════════════════════════════════════════════════════
• MP3        - Most compatible format worldwide
• AAC        - Advanced Audio Codec (better than MP3)
• M4A        - iTunes/Apple AAC container
• OGG        - Ogg Vorbis (open source)
• OPUS       - Modern, high-efficiency codec
• WMA        - Windows Media Audio
• AC3        - Dolby Digital audio
• MP2        - MPEG Layer II audio

══════════════════════════════════════════════════════════════════════════════════
🍎 APPLE ECOSYSTEM FORMATS
══════════════════════════════════════════════════════════════════════════════════
• M4A        - iTunes music format
• M4R        - iPhone ringtone format
• M4B        - iTunes audiobook format
• M4P        - iTunes protected audio
• CAFF       - Core Audio File Format

══════════════════════════════════════════════════════════════════════════════════
🎬 VIDEO CONTAINER FORMATS (Audio Extraction/Embedding)
══════════════════════════════════════════════════════════════════════════════════
• MP4        - MPEG-4 container (most universal)
• MOV        - QuickTime movie format
• AVI        - Audio Video Interleave
• MKV        - Matroska container
• WEBM       - Web Media format
• 3GP        - Mobile video format
• MKA        - Matroska audio-only

══════════════════════════════════════════════════════════════════════════════════
🎛️ PROFESSIONAL/STUDIO FORMATS
══════════════════════════════════════════════════════════════════════════════════
• SD2        - Sound Designer II (Pro Tools)
• SND        - Various sound formats
• IFF        - Interchange File Format
• SVX        - Amiga sound format
• NIST       - NIST SPHERE format
• VOC        - Creative Voice format
• IRCAM      - IRCAM sound format
• XI         - FastTracker instrument format

══════════════════════════════════════════════════════════════════════════════════
📡 RAW & SPECIALIZED FORMATS
══════════════════════════════════════════════════════════════════════════════════
• RAW/PCM    - Raw audio data
• S16LE      - 16-bit signed little-endian
• S24LE      - 24-bit signed little-endian
• S32LE      - 32-bit signed little-endian
• F32LE      - 32-bit float little-endian
• F64LE      - 64-bit float little-endian

══════════════════════════════════════════════════════════════════════════════════
📻 LEGACY/STREAMING FORMATS
══════════════════════════════════════════════════════════════════════════════════
• RA/RM      - RealAudio formats
• AMR        - Adaptive Multi-Rate (mobile)
• GSM        - Global System for Mobile
• DTS        - Digital Theater Systems

══════════════════════════════════════════════════════════════════════════════════
💡 FORMAT RECOMMENDATIONS
══════════════════════════════════════════════════════════════════════════════════

FOR MUSIC PRODUCTION:
• WAV/AIFF   - Recording, mixing, mastering
• FLAC       - Archival storage, distribution
• BWF        - Broadcast and professional work

FOR GENERAL USE:
• MP3        - Maximum compatibility
• AAC/M4A    - Better quality than MP3
• OPUS       - Best modern compression

FOR APPLE DEVICES:
• M4A        - iTunes and iOS
• M4R        - iPhone ringtones
• AIFF       - Professional Apple workflows

FOR ARCHIVAL:
• FLAC       - Best balance of quality and size
• WAV        - Original uncompressed quality
• BWF        - Professional archival standard

══════════════════════════════════════════════════════════════════════════════════
⚙️ TECHNICAL NOTES
══════════════════════════════════════════════════════════════════════════════════
• All formats support custom sample rates and bit depths where applicable
• Metadata preservation varies by format capability
• Some formats require FFmpeg for full functionality
• Video formats will extract/embed audio tracks only
• Raw formats output pure audio data without headers
"""
        
        text_widget.insert(tk.END, format_info)
        text_widget.config(state=tk.DISABLED)
        
        # Close button
        ttk.Button(info_window, text="Close", command=info_window.destroy).pack(pady=10)
    
    def validate_format_compatibility(self, format_name: str) -> tuple[bool, str]:
        """Validate if a format is supported and return compatibility info"""
        format_name = format_name.lower()
        
        # Format categories and their requirements
        format_requirements = {
            # Always supported (via soundfile)
            'wav': (True, "Native support"),
            'flac': (True, "Native support"),
            'aiff': (True, "Native support"),
            'aifc': (True, "Native support"),
            
            # Require FFmpeg (via pydub)
            'mp3': (which("ffmpeg") is not None, "Requires FFmpeg"),
            'aac': (which("ffmpeg") is not None, "Requires FFmpeg"),
            'm4a': (which("ffmpeg") is not None, "Requires FFmpeg"),
            'ogg': (which("ffmpeg") is not None, "Requires FFmpeg"),
            'opus': (which("ffmpeg") is not None, "Requires FFmpeg"),
            'wma': (which("ffmpeg") is not None, "Requires FFmpeg"),
            'ac3': (which("ffmpeg") is not None, "Requires FFmpeg"),
            'mp2': (which("ffmpeg") is not None, "Requires FFmpeg"),
            
            # Apple formats
            'm4r': (which("ffmpeg") is not None, "Requires FFmpeg (Apple format)"),
            'm4b': (which("ffmpeg") is not None, "Requires FFmpeg (Apple format)"),
            'm4p': (which("ffmpeg") is not None, "Requires FFmpeg (Apple format)"),
            'caff': (which("ffmpeg") is not None, "Requires FFmpeg (Apple format)"),
            
            # Professional formats
            'au': (True, "Native support"),
            'caf': (which("ffmpeg") is not None, "Requires FFmpeg"),
            'w64': (which("ffmpeg") is not None, "Requires FFmpeg"),
            'rf64': (which("ffmpeg") is not None, "Requires FFmpeg"),
            'bwf': (which("ffmpeg") is not None, "Requires FFmpeg"),
            
            # Video containers
            'mp4': (which("ffmpeg") is not None, "Requires FFmpeg (video container)"),
            'mov': (which("ffmpeg") is not None, "Requires FFmpeg (video container)"),
            'avi': (which("ffmpeg") is not None, "Requires FFmpeg (video container)"),
            'mkv': (which("ffmpeg") is not None, "Requires FFmpeg (video container)"),
            'webm': (which("ffmpeg") is not None, "Requires FFmpeg (video container)"),
            '3gp': (which("ffmpeg") is not None, "Requires FFmpeg (video container)"),
            'm4v': (which("ffmpeg") is not None, "Requires FFmpeg (video container)"),
            'mka': (which("ffmpeg") is not None, "Requires FFmpeg (video container)"),
            
            # Raw formats
            'raw': (True, "Raw PCM data"),
            'pcm': (True, "Raw PCM data"),
            's16le': (True, "Raw 16-bit signed"),
            's24le': (True, "Raw 24-bit signed"),
            's32le': (True, "Raw 32-bit signed"),
            'f32le': (True, "Raw 32-bit float"),
            'f64le': (True, "Raw 64-bit float"),
            
            # Legacy/specialized (may require additional codecs)
            'ra': (which("ffmpeg") is not None, "Requires FFmpeg (RealAudio)"),
            'rm': (which("ffmpeg") is not None, "Requires FFmpeg (RealMedia)"),
            'amr': (which("ffmpeg") is not None, "Requires FFmpeg (AMR codec)"),
            'gsm': (which("ffmpeg") is not None, "Requires FFmpeg (GSM codec)"),
            
            # Lossless compressed (may require additional libraries)
            'tta': (which("ffmpeg") is not None, "Requires FFmpeg"),
            'tak': (which("ffmpeg") is not None, "Requires FFmpeg (rare format)"),
            'als': (which("ffmpeg") is not None, "Requires FFmpeg (MPEG-4 ALS)"),
            'ape': (which("ffmpeg") is not None, "Requires FFmpeg (Monkey's Audio)"),
            'wv': (which("ffmpeg") is not None, "Requires FFmpeg (WavPack)"),
            'shn': (which("ffmpeg") is not None, "Requires FFmpeg (Shorten)"),
        }
        
        if format_name in format_requirements:
            supported, reason = format_requirements[format_name]
            return supported, reason
        else:
            # Unknown format, try with FFmpeg if available
            if which("ffmpeg"):
                return True, "Experimental support via FFmpeg"
            else:
                return False, "Unknown format, requires FFmpeg"
    
    def check_system_dependencies(self) -> dict:
        """Check which system dependencies are available"""
        dependencies = {
            'ffmpeg': which("ffmpeg") is not None,
            'soundfile': True,  # Always available if we got this far
            'pydub': True,      # Always available if we got this far
            'librosa': True,    # Always available if we got this far
        }
        
        # Check optional dependencies
        try:
            import essentia
            dependencies['essentia'] = True
        except ImportError:
            dependencies['essentia'] = False
            
        try:
            import pyloudnorm
            dependencies['pyloudnorm'] = True
        except ImportError:
            dependencies['pyloudnorm'] = False
            
        try:
            import mutagen
            dependencies['mutagen'] = True
        except ImportError:
            dependencies['mutagen'] = False
            
        return dependencies
    
    def show_system_capabilities(self):
        """Show current system capabilities and format support"""
        capabilities_window = tk.Toplevel(self.root)
        capabilities_window.title("System Capabilities & Format Support")
        capabilities_window.geometry("700x500")
        capabilities_window.configure(bg=self._theme_colors['bg_primary'])

        # Create scrollable text widget
        text_frame = ttk.Frame(capabilities_window)
        text_frame.pack(fill=tk.BOTH, expand=True, padx=10, pady=10)

        text_widget = scrolledtext.ScrolledText(
            text_frame,
            wrap=tk.WORD,
            font=("Consolas", 10),
            bg=self._theme_colors['bg_secondary'],
            fg=self._theme_colors['text_primary'],
            insertbackground=self._theme_colors['text_primary'],
            borderwidth=0,
            highlightthickness=0
        )
        text_widget.pack(fill=tk.BOTH, expand=True)
        
        # Check system dependencies
        deps = self.check_system_dependencies()
        
        capability_info = "🔧 SYSTEM CAPABILITIES & FORMAT SUPPORT\n"
        capability_info += "=" * 60 + "\n\n"
        
        # Core dependencies
        capability_info += "📦 CORE LIBRARIES:\n"
        capability_info += f"✅ Librosa (audio processing): Available\n"
        capability_info += f"✅ SoundFile (WAV/FLAC support): Available\n"
        capability_info += f"✅ Pydub (format conversion): Available\n\n"
        
        # System dependencies
        capability_info += "🔧 SYSTEM DEPENDENCIES:\n"
        if deps['ffmpeg']:
            capability_info += "✅ FFmpeg: Installed - Full format support available\n"
        else:
            capability_info += "❌ FFmpeg: Not found - Limited to WAV/FLAC/AIFF only\n"
            capability_info += "   Install with: brew install ffmpeg (macOS)\n\n"
        
        # Optional dependencies
        capability_info += "📋 OPTIONAL LIBRARIES:\n"
        capability_info += f"{'✅' if deps['essentia'] else '❌'} Essentia: {'Available' if deps['essentia'] else 'Not installed'} - Advanced analysis\n"
        capability_info += f"{'✅' if deps['pyloudnorm'] else '❌'} PyLoudnorm: {'Available' if deps['pyloudnorm'] else 'Not installed'} - LUFS loudness\n"
        capability_info += f"{'✅' if deps['mutagen'] else '❌'} Mutagen: {'Available' if deps['mutagen'] else 'Not installed'} - Metadata support\n\n"
        
        # Format support breakdown
        capability_info += "🎵 FORMAT SUPPORT STATUS:\n"
        capability_info += "-" * 40 + "\n"
        
        # Check a sample of formats
        test_formats = ['wav', 'flac', 'aiff', 'mp3', 'aac', 'm4a', 'ogg', 'opus', 'wma', 'raw', 'mp4', 'webm']
        
        for fmt in test_formats:
            supported, reason = self.validate_format_compatibility(fmt)
            status = "✅" if supported else "❌"
            capability_info += f"{status} {fmt.upper()}: {reason}\n"
        
        capability_info += "\n" + "=" * 60 + "\n"
        capability_info += "📖 RECOMMENDATIONS:\n\n"
        
        if not deps['ffmpeg']:
            capability_info += "🚨 INSTALL FFMPEG for full format support:\n"
            capability_info += "   macOS: brew install ffmpeg\n"
            capability_info += "   Ubuntu: sudo apt install ffmpeg\n"
            capability_info += "   Windows: Download from https://ffmpeg.org/\n\n"
        
        if not deps['mutagen']:
            capability_info += "💡 Install mutagen for better metadata support:\n"
            capability_info += "   pip install mutagen\n\n"
        
        capability_info += "🎯 CURRENTLY AVAILABLE FORMATS:\n"
        available_formats = []
        for fmt in self.formats:
            supported, _ = self.validate_format_compatibility(fmt)
            if supported:
                available_formats.append(fmt.upper())
        
        capability_info += f"   {', '.join(available_formats[:15])}\n"
        if len(available_formats) > 15:
            capability_info += f"   ... and {len(available_formats) - 15} more formats\n"
        
        capability_info += f"\nTotal supported formats: {len([f for f in self.formats if self.validate_format_compatibility(f)[0]])}/{len(self.formats)}\n"
        
        text_widget.insert(tk.END, capability_info)
        text_widget.config(state=tk.DISABLED)
        
        # Close button
        ttk.Button(capabilities_window, text="Close", command=capabilities_window.destroy).pack(pady=10)
    
    def analyze_selected_files(self):
        """Analyze all selected audio files with progress tracking"""
        audio_files = self.get_audio_files()
        if not audio_files:
            messagebox.showwarning("Warning", "No audio files selected")
            return
        
        if self.is_analyzing:
            messagebox.showinfo("Info", "Analysis already in progress")
            return
        
        # Reset stop flag and enable stop button
        self.stop_analysis_flag = False
        self.analyze_button.config(state=tk.DISABLED)
        self.stop_analysis_button.config(state=tk.NORMAL)
        
        # Setup progress bar
        self.analysis_progress.config(maximum=len(audio_files), value=0)
        self.analysis_status_label.config(text=f"Starting analysis of {len(audio_files)} files...")
        
        # Start analysis in separate thread
        self.analysis_thread = threading.Thread(
            target=self.analysis_worker,
            args=(audio_files,),
            daemon=True
        )
        self.analysis_thread.start()
    
    def stop_analysis(self):
        """Stop the current analysis process"""
        if self.is_analyzing:
            self.stop_analysis_flag = True
            self.analysis_status_label.config(text="Stopping analysis...")
            self.log("⏹ Analysis stop requested by user")
    
    def quick_analysis_preview(self):
        """Quick analysis preview of first few selected files"""
        audio_files = self.get_audio_files()
        if not audio_files:
            messagebox.showwarning("Warning", "No audio files selected")
            return
        
        # Analyze first 3 files for quick preview
        preview_files = audio_files[:3]
        
        preview_window = tk.Toplevel(self.root)
        preview_window.title("Quick Analysis Preview")
        preview_window.geometry("600x400")
        preview_window.configure(bg=self._theme_colors['bg_primary'])
        
        ttk.Label(preview_window, text="Quick Analysis Preview", 
                 font=("Arial", 14, "bold")).pack(pady=10)
        
        # Progress bar for preview
        preview_progress = ttk.Progressbar(preview_window, length=400, mode='determinate')
        preview_progress.pack(pady=5)
        
        # Results text
        preview_text = scrolledtext.ScrolledText(
            preview_window,
            height=20,
            width=70,
            bg=self._theme_colors['bg_secondary'],
            fg=self._theme_colors['text_primary'],
            insertbackground=self._theme_colors['text_primary'],
            borderwidth=0,
            highlightthickness=0
        )
        preview_text.pack(fill=tk.BOTH, expand=True, padx=10, pady=5)
        
        def preview_worker():
            total = len(preview_files)
            preview_text.insert(tk.END, f"Analyzing {total} files for quick preview...\n\n")
            
            for i, file_path in enumerate(preview_files):
                filename = os.path.basename(file_path)
                preview_text.insert(tk.END, f"Analyzing: {filename}\n")
                preview_text.see(tk.END)
                preview_window.update()
                
                try:
                    # Quick analysis (shorter duration for preview)
                    y, sr = librosa.load(file_path, duration=10, sr=22050)  # 10 seconds max, lower quality
                    
                    # Basic analysis
                    tempo, _ = librosa.beat.beat_track(y=y, sr=sr)
                    chroma = librosa.feature.chroma_stft(y=y, sr=sr)
                    spectral_centroid = np.mean(librosa.feature.spectral_centroid(y=y, sr=sr))
                    rms_energy = np.mean(librosa.feature.rms(y=y))
                    
                    # Simple key detection
                    chroma_mean = np.mean(chroma, axis=1)
                    key_idx = np.argmax(chroma_mean)
                    key_names = ['C', 'C#', 'D', 'D#', 'E', 'F', 'F#', 'G', 'G#', 'A', 'A#', 'B']
                    detected_key = key_names[key_idx]
                    
                    # Quick categorization
                    if tempo < 80:
                        tempo_cat = "slow"
                    elif tempo < 120:
                        tempo_cat = "moderate" 
                    elif tempo < 140:
                        tempo_cat = "fast"
                    else:
                        tempo_cat = "very fast"
                    
                    if rms_energy > 0.5:
                        energy_cat = "high energy"
                    elif rms_energy > 0.2:
                        energy_cat = "medium energy"
                    else:
                        energy_cat = "low energy"
                    
                    preview_text.insert(tk.END, f"  BPM: {tempo:.1f} ({tempo_cat})\n")
                    preview_text.insert(tk.END, f"  Key: {detected_key}\n")
                    preview_text.insert(tk.END, f"  Brightness: {spectral_centroid:.0f} Hz\n")
                    preview_text.insert(tk.END, f"  Energy: {energy_cat}\n")
                    preview_text.insert(tk.END, f"  Suggested: {tempo_cat}, {energy_cat}\n\n")
                    
                except Exception as e:
                    preview_text.insert(tk.END, f"  Error: {str(e)}\n\n")
                
                # Update progress
                progress = ((i + 1) / total) * 100
                preview_progress['value'] = progress
                preview_window.update()
            
            preview_text.insert(tk.END, "Quick preview complete!\n")
            preview_text.insert(tk.END, "Use 'Analyze Selected Files' for full analysis.\n")
            preview_progress['value'] = 100
        
        # Run preview in thread
        import threading
        threading.Thread(target=preview_worker, daemon=True).start()
        
        # Close button
        ttk.Button(preview_window, text="Close", command=preview_window.destroy).pack(pady=10)
    
    def analysis_worker(self, audio_files: List[str]):
        """Worker thread for audio analysis with progress tracking"""
        self.is_analyzing = True
        total_files = len(audio_files)
        self.log(f"Starting analysis of {total_files} files...")
        
        # Clear previous results
        self.analysis_results.clear()
        
        # Clear treeview
        def clear_tree():
            for item in self.analysis_tree.get_children():
                self.analysis_tree.delete(item)
        self.root.after(0, clear_tree)
        
        completed = 0
        for i, file_path in enumerate(audio_files):
            # Check if stop was requested
            if self.stop_analysis_flag:
                def update_stopped():
                    self.analysis_status_label.config(text=f"Analysis stopped. Completed {completed}/{total_files} files")
                    self.analysis_progress.config(value=completed)
                    self.analyze_button.config(state=tk.NORMAL)
                    self.stop_analysis_button.config(state=tk.DISABLED)
                self.root.after(0, update_stopped)
                self.is_analyzing = False
                self.log(f"⏹ Analysis stopped by user after {completed} files")
                return
            
            try:
                filename = os.path.basename(file_path)
                
                # Update progress
                def update_progress():
                    self.analysis_progress.config(value=i)
                    self.analysis_status_label.config(text=f"Analyzing: {filename} ({i+1}/{total_files})")
                self.root.after(0, update_progress)
                
                self.log(f"Analyzing: {filename}")
                
                # Perform analysis
                if self.enable_analysis.get():
                    result = self.audio_analyzer.analyze_audio_file(file_path)
                    self.analysis_results[file_path] = result
                    
                    # Update UI
                    def update_tree():
                        bpm_text = f"{result.bpm:.1f}" if result.bpm else "N/A"
                        key_text = f"{result.key} {result.scale}" if result.key and result.scale else "N/A"
                        lufs_text = f"{result.lufs_integrated:.1f}" if result.lufs_integrated else "N/A"
                        genre_text = result.genre_prediction if result.genre_prediction else "N/A"
                        mood_text = result.mood_prediction if result.mood_prediction else "N/A"
                        energy_text = f"{result.energy_level:.2f}" if result.energy_level else "N/A"
                        category = self.audio_analyzer.categorize_by_analysis(result)
                        duration_text = f"{result.duration:.1f}s"
                        
                        self.analysis_tree.insert("", "end", values=(
                            filename, bpm_text, key_text, lufs_text, genre_text, mood_text, energy_text, category, duration_text
                        ))
                    
                    self.root.after(0, update_tree)
                    
                    if result.analysis_errors:
                        for error in result.analysis_errors:
                            self.log(f"  Warning: {error}")
                    
                    self.log(f"✓ Analysis complete: {filename}")
                else:
                    self.log(f"⚠ Analysis disabled: {filename}")
                
                completed += 1
                    
            except Exception as e:
                self.log(f"✗ Analysis failed: {filename} - {str(e)}")
                completed += 1
        
        # Analysis complete
        def analysis_complete():
            self.analysis_progress.config(value=total_files)
            self.analysis_status_label.config(text=f"✅ Analysis complete! Processed {completed}/{total_files} files")
            self.analyze_button.config(state=tk.NORMAL)
            self.stop_analysis_button.config(state=tk.DISABLED)
        self.root.after(0, analysis_complete)
        
        self.is_analyzing = False
        self.log(f"🎉 Analysis completed: {completed}/{total_files} files processed")
    
    def clear_analysis_data(self):
        """Clear all analysis data"""
        self.analysis_results.clear()
        for item in self.analysis_tree.get_children():
            self.analysis_tree.delete(item)
        self.log("Analysis data cleared")
    
    def export_analysis_report(self):
        """Export analysis results to JSON report"""
        if not self.analysis_results:
            messagebox.showwarning("Warning", "No analysis data to export")
            return
        
        # Ask for save location
        filename = filedialog.asksaveasfilename(
            title="Save Analysis Report",
            defaultextension=".json",
            filetypes=[("JSON files", "*.json"), ("All files", "*.*")]
        )
        
        if filename:
            try:
                results_list = list(self.analysis_results.values())
                success = self.audio_analyzer.export_analysis_report(results_list, filename)
                if success:
                    messagebox.showinfo("Success", f"Analysis report exported to {filename}")
                    self.log(f"Analysis report exported: {filename}")
                else:
                    messagebox.showerror("Error", "Failed to export analysis report")
            except Exception as e:
                messagebox.showerror("Error", f"Export failed: {str(e)}")
    
    def find_duplicate_files(self):
        """Find and display potential duplicate files"""
        if not self.analysis_results:
            messagebox.showwarning("Warning", "No analysis data available. Please analyze files first.")
            return
        
        results_list = list(self.analysis_results.values())
        duplicates = self.audio_analyzer.find_duplicates(results_list)
        
        if not duplicates:
            messagebox.showinfo("No Duplicates", "No potential duplicate files found.")
            return
        
        # Show duplicates in a new window
        self.show_duplicates_window(duplicates)
    
    def show_duplicates_window(self, duplicates: List[List[str]]):
        """Show duplicates in a separate window"""
        dup_window = tk.Toplevel(self.root)
        dup_window.title("Potential Duplicate Files")
        dup_window.geometry("600x400")
        dup_window.configure(bg=self._theme_colors['bg_primary'])
        
        ttk.Label(dup_window, text="Potential Duplicate Files", 
                 font=("Arial", 14, "bold")).pack(pady=10)
        
        # Create text widget with scrollbar
        text_frame = ttk.Frame(dup_window)
        text_frame.pack(fill=tk.BOTH, expand=True, padx=10, pady=5)
        
        dup_text = scrolledtext.ScrolledText(
            text_frame,
            height=20,
            width=70,
            bg=self._theme_colors['bg_secondary'],
            fg=self._theme_colors['text_primary'],
            insertbackground=self._theme_colors['text_primary'],
            borderwidth=0,
            highlightthickness=0
        )
        dup_text.pack(fill=tk.BOTH, expand=True)
        
        # Display duplicates
        content = f"Found {len(duplicates)} groups of potential duplicates:\n\n"
        for i, group in enumerate(duplicates, 1):
            content += f"Group {i}:\n"
            for filename in group:
                content += f"  - {filename}\n"
            content += "\n"
        
        dup_text.insert(1.0, content)
        dup_text.config(state=tk.DISABLED)
        
        # Close button
        ttk.Button(dup_window, text="Close", command=dup_window.destroy).pack(pady=10)
    
    def show_detailed_analysis(self, event):
        """Show detailed analysis for selected file"""
        selection = self.analysis_tree.selection()
        if not selection:
            return
        
        item = self.analysis_tree.item(selection[0])
        filename = item['values'][0]
        
        # Find the analysis result
        result = None
        for file_path, analysis_result in self.analysis_results.items():
            if os.path.basename(file_path) == filename:
                result = analysis_result
                break
        
        if result:
            self.show_analysis_details_window(result)

    def _prepare_audio_for_export(self, audio_data: np.ndarray) -> np.ndarray:
        """Normalize audio array for exporting, preserving channel layout."""
        cleaned = np.nan_to_num(audio_data, nan=0.0)
        cleaned = np.clip(cleaned, -1.0, 1.0)
        if cleaned.ndim == 2 and cleaned.shape[0] < cleaned.shape[1]:
            cleaned = cleaned.T
        return cleaned

    def _create_audio_segment(self, audio_data: np.ndarray, sample_rate: int) -> AudioSegment:
        """Create an AudioSegment from numpy audio data with correct PCM encoding."""
        prepared = self._prepare_audio_for_export(audio_data)
        buffer = BytesIO()
        subtype_map = {16: 'PCM_16', 24: 'PCM_24', 32: 'PCM_32'}
        subtype = subtype_map.get(self.bit_depth.get(), 'PCM_16')
        sf.write(buffer, prepared, sample_rate, subtype=subtype)
        buffer.seek(0)
        segment = AudioSegment.from_file(buffer, format='wav')
        buffer.close()
        return segment

    def show_analysis_details_window(self, result: AudioAnalysisResult):
        """Show detailed analysis in a separate window"""
        details_window = tk.Toplevel(self.root)
        details_window.title(f"Analysis Details - {result.filename}")
        details_window.geometry("500x600")
        details_window.configure(bg=self._theme_colors['bg_primary'])
        
        # Create scrolled text for details
        text_frame = ttk.Frame(details_window)
        text_frame.pack(fill=tk.BOTH, expand=True, padx=10, pady=10)
        
        details_text = scrolledtext.ScrolledText(
            text_frame,
            height=30,
            width=60,
            bg=self._theme_colors['bg_secondary'],
            fg=self._theme_colors['text_primary'],
            insertbackground=self._theme_colors['text_primary'],
            borderwidth=0,
            highlightthickness=0
        )
        details_text.pack(fill=tk.BOTH, expand=True)
        
        # Format detailed information
        content = f"Detailed Analysis Report\n"
        content += f"=" * 50 + "\n\n"
        content += f"File: {result.filename}\n"
        content += f"Duration: {result.duration:.2f} seconds\n"
        content += f"Sample Rate: {result.sample_rate} Hz\n\n"
        
        content += "TEMPO ANALYSIS\n"
        content += "-" * 20 + "\n"
        if result.bpm:
            content += f"BPM: {result.bpm:.2f}\n"
            content += f"Tempo Category: {result.tempo_category}\n"
        else:
            content += "BPM: Unable to detect\n"
        content += "\n"
        
        content += "KEY ANALYSIS\n"
        content += "-" * 20 + "\n"
        if result.key:
            content += f"Key: {result.key}\n"
            content += f"Scale: {result.scale}\n"
            content += f"Confidence: {result.key_confidence:.3f}\n"
        else:
            content += "Key: Unable to detect\n"
        content += "\n"
        
        content += "LOUDNESS ANALYSIS\n"
        content += "-" * 20 + "\n"
        if result.lufs_integrated:
            content += f"LUFS Integrated: {result.lufs_integrated:.2f}\n"
            if result.lufs_short_term:
                content += f"LUFS Short-term: {result.lufs_short_term:.2f}\n"
        if result.peak_db:
            content += f"Peak Level: {result.peak_db:.2f} dB\n"
        if not result.lufs_integrated and not result.peak_db:
            content += "Loudness: Unable to analyze\n"
        content += "\n"
        
        content += "GENRE AND MOOD ANALYSIS\n"
        content += "-" * 30 + "\n"
        if result.genre_prediction:
            content += f"Predicted Genre: {result.genre_prediction}\n"
        if result.mood_prediction:
            content += f"Predicted Mood: {result.mood_prediction}\n"
        if result.energy_level is not None:
            content += f"Energy Level: {result.energy_level:.3f}\n"
        if result.danceability is not None:
            content += f"Danceability: {result.danceability:.3f}\n"
        if result.valence is not None:
            content += f"Valence (Positivity): {result.valence:.3f}\n"
        content += "\n"
        
        content += "RHYTHM ANALYSIS\n"
        content += "-" * 20 + "\n"
        if result.rhythmic_complexity is not None:
            content += f"Rhythmic Complexity: {result.rhythmic_complexity:.3f}\n"
        if result.beat_strength is not None:
            content += f"Beat Strength: {result.beat_strength:.3f}\n"
        if result.onset_density is not None:
            content += f"Onset Density: {result.onset_density:.2f} onsets/sec\n"
        content += "\n"
        content += "SPECTRAL ANALYSIS\n"
        content += "-" * 20 + "\n"
        if result.spectral_centroid:
            content += f"Spectral Centroid: {result.spectral_centroid:.1f} Hz\n"
        if result.spectral_rolloff:
            content += f"Spectral Rolloff: {result.spectral_rolloff:.1f} Hz\n"
        if result.zero_crossing_rate:
            content += f"Zero Crossing Rate: {result.zero_crossing_rate:.4f}\n"
        content += "\n"
        
        content += "FINGERPRINT\n"
        content += "-" * 20 + "\n"
        if result.fingerprint:
            content += f"Fingerprint: {result.fingerprint[:32]}...\n"
            if result.fingerprint_duration:
                content += f"Fingerprint Duration: {result.fingerprint_duration:.1f}s\n"
        else:
            content += "Fingerprint: Not generated\n"
        content += "\n"
        
        content += "SUGGESTED CATEGORIZATION\n"
        content += "-" * 30 + "\n"
        suggested_category = self.audio_analyzer.categorize_by_analysis(result)
        content += f"Suggested Category: {suggested_category}\n\n"
        
        if result.analysis_errors:
            content += "ANALYSIS ERRORS\n"
            content += "-" * 20 + "\n"
            for error in result.analysis_errors:
                content += f"• {error}\n"
        
        details_text.insert(1.0, content)
        details_text.config(state=tk.DISABLED)
        
        # Close button
        ttk.Button(details_window, text="Close", command=details_window.destroy).pack(pady=10)
    
    def create_smart_playlists(self):
        """Create smart playlists based on analysis results"""
        if not self.analysis_results:
            messagebox.showwarning("Warning", "No analysis data available. Please analyze files first.")
            return
        
        results_list = list(self.analysis_results.values())
        playlists = self.audio_analyzer.create_smart_playlists(results_list)
        
        if not playlists:
            messagebox.showinfo("No Playlists", "No smart playlists could be created with current analysis data.")
            return
        
        # Show playlists in a new window
        playlist_window = tk.Toplevel(self.root)
        playlist_window.title("Smart Playlists")
        playlist_window.geometry("700x500")
        
        ttk.Label(playlist_window, text="Smart Playlists", 
                 font=("Arial", 14, "bold")).pack(pady=10)
        
        # Create notebook for playlist tabs
        playlist_notebook = ttk.Notebook(playlist_window)
        playlist_notebook.pack(fill=tk.BOTH, expand=True, padx=10, pady=5)
        
        for playlist_name, tracks in playlists.items():
            # Create tab for each playlist
            tab_frame = ttk.Frame(playlist_notebook)
            playlist_notebook.add(tab_frame, text=f"{playlist_name} ({len(tracks)})")
            
            # Track list
            track_frame = ttk.Frame(tab_frame)
            track_frame.pack(fill=tk.BOTH, expand=True, padx=5, pady=5)
            
            track_listbox = tk.Listbox(track_frame, height=15)
            track_scrollbar = ttk.Scrollbar(track_frame, orient=tk.VERTICAL, command=track_listbox.yview)
            track_listbox.configure(yscrollcommand=track_scrollbar.set)
            
            for track in tracks:
                track_listbox.insert(tk.END, track)
            
            track_listbox.pack(side=tk.LEFT, fill=tk.BOTH, expand=True)
            track_scrollbar.pack(side=tk.RIGHT, fill=tk.Y)
            
            # Export button for this playlist
            export_frame = ttk.Frame(tab_frame)
            export_frame.pack(fill=tk.X, padx=5, pady=5)
            
            def make_export_func(name, track_list):
                return lambda: self.export_playlist(name, track_list)
            
            ttk.Button(export_frame, text=f"Export {playlist_name}", 
                      command=make_export_func(playlist_name, tracks)).pack(side=tk.LEFT)
        
        # Close button
        ttk.Button(playlist_window, text="Close", command=playlist_window.destroy).pack(pady=10)
    
    def export_playlist(self, playlist_name: str, tracks: List[str]):
        """Export playlist to M3U file"""
        filename = filedialog.asksaveasfilename(
            title=f"Export {playlist_name} Playlist",
            defaultextension=".m3u",
            filetypes=[("M3U Playlist", "*.m3u"), ("Text files", "*.txt"), ("All files", "*.*")],
            initialvalue=f"{playlist_name.replace(' ', '_')}.m3u"
        )
        
        if filename:
            try:
                with open(filename, 'w', encoding='utf-8') as f:
                    f.write(f"#EXTM3U\n")
                    f.write(f"# Smart Playlist: {playlist_name}\n")
                    f.write(f"# Generated by Audio Converter\n\n")
                    
                    for track in tracks:
                        # Find the full path for this track
                        track_path = None
                        for file_path, result in self.analysis_results.items():
                            if os.path.basename(file_path) == track:
                                track_path = file_path
                                break
                        
                        if track_path:
                            f.write(f"#EXTINF:-1,{track}\n")
                            f.write(f"{track_path}\n")
                        else:
                            f.write(f"# {track} (path not found)\n")
                
                messagebox.showinfo("Success", f"Playlist exported to {filename}")
                self.log(f"Exported playlist '{playlist_name}' with {len(tracks)} tracks")
                
            except Exception as e:
                messagebox.showerror("Error", f"Failed to export playlist: {str(e)}")
    
    def find_similar_tracks(self):
        """Find tracks similar to selected track"""
        if not self.analysis_results:
            messagebox.showwarning("Warning", "No analysis data available. Please analyze files first.")
            return
        
        # Get selected track from analysis tree
        selection = self.analysis_tree.selection()
        if not selection:
            messagebox.showwarning("Warning", "Please select a track from the analysis results to find similar tracks.")
            return
        
        item = self.analysis_tree.item(selection[0])
        selected_filename = item['values'][0]
        
        # Find the analysis result for selected track
        target_result = None
        for file_path, result in self.analysis_results.items():
            if os.path.basename(file_path) == selected_filename:
                target_result = result
                break
        
        if not target_result:
            messagebox.showerror("Error", "Could not find analysis data for selected track.")
            return
        
        # Find similar tracks
        results_list = list(self.analysis_results.values())
        similar_tracks = self.audio_analyzer.find_similar_tracks(results_list, target_result, similarity_threshold=0.6)
        
        if not similar_tracks:
            messagebox.showinfo("No Similar Tracks", f"No similar tracks found for '{selected_filename}'.")
            return
        
        # Show similar tracks in a new window
        similar_window = tk.Toplevel(self.root)
        similar_window.title(f"Tracks Similar to '{selected_filename}'")
        similar_window.geometry("600x400")
        
        ttk.Label(similar_window, text=f"Tracks Similar to '{selected_filename}'", 
                 font=("Arial", 12, "bold")).pack(pady=10)
        
        # Create treeview for similar tracks
        similar_frame = ttk.Frame(similar_window)
        similar_frame.pack(fill=tk.BOTH, expand=True, padx=10, pady=5)
        
        columns = ("Track", "Similarity")
        similar_tree = ttk.Treeview(similar_frame, columns=columns, show="headings", height=15)
        
        similar_tree.heading("Track", text="Track Name")
        similar_tree.heading("Similarity", text="Similarity %")
        similar_tree.column("Track", width=400)
        similar_tree.column("Similarity", width=100)
        
        # Add similar tracks
        for track_name, similarity in similar_tracks:
            similarity_percent = f"{similarity * 100:.1f}%"
            similar_tree.insert("", "end", values=(track_name, similarity_percent))
        
        # Scrollbar
        similar_scrollbar = ttk.Scrollbar(similar_frame, orient=tk.VERTICAL, command=similar_tree.yview)
        similar_tree.configure(yscrollcommand=similar_scrollbar.set)
        
        similar_tree.pack(side=tk.LEFT, fill=tk.BOTH, expand=True)
        similar_scrollbar.pack(side=tk.RIGHT, fill=tk.Y)
        
        # Export similar tracks as playlist
        export_frame = ttk.Frame(similar_window)
        export_frame.pack(fill=tk.X, padx=10, pady=5)
        
        def export_similar():
            track_names = [track for track, _ in similar_tracks]
            self.export_playlist(f"Similar_to_{selected_filename}", track_names)
        
        ttk.Button(export_frame, text="Export as Playlist", command=export_similar).pack(side=tk.LEFT)
        
        # Close button
        ttk.Button(similar_window, text="Close", command=similar_window.destroy).pack(pady=10)
    
    def process_audio(self, input_file: str, output_file: str) -> bool:
        """Process a single audio file"""
        try:
            # Validate output format before processing
            selected_fmt = self.selected_format.get().lower()
            is_supported, reason = self.validate_format_compatibility(selected_fmt)
            
            if not is_supported:
                self.log(f"Unsupported format '{selected_fmt}': {reason}")
                return False
            
            # Log format info for user awareness
            if "FFmpeg" in reason:
                self.log(f"Using {selected_fmt} format: {reason}")
            
            # Load audio
            y, sr = librosa.load(input_file, sr=self.sample_rate.get())
            
            # Calculate total pitch shift needed
            total_pitch_shift = 0
            
            # Add manual pitch shift
            if self.pitch_shift.get() != 0:
                total_pitch_shift += self.pitch_shift.get()
            
            # Add manual key shift (for legacy compatibility)
            if self.key_shift.get() != 0:
                total_pitch_shift += self.key_shift.get()
            
            # Add selected key transposition
            selected_key = self.selected_key.get()
            if selected_key != "Original":
                # Try to detect the original key if analysis is available
                detected_key = None
                if input_file in self.analysis_results:
                    detected_key = self.analysis_results[input_file].key
                
                key_transposition = self.calculate_key_transposition(selected_key, detected_key)
                total_pitch_shift += key_transposition
                
                if key_transposition != 0:
                    self.log(f"Transposing to {selected_key}: {key_transposition:+d} semitones")
            
            # Apply all pitch shifting at once for better quality
            if total_pitch_shift != 0:
                y = librosa.effects.pitch_shift(y, sr=sr, n_steps=total_pitch_shift)
            
            # Normalize if requested
            if self.normalize_audio.get():
                y = librosa.util.normalize(y)
            
            # Remove silence if requested
            if self.remove_silence.get():
                y, _ = librosa.effects.trim(y, top_db=20)
            
            # Ensure output directory exists
            os.makedirs(os.path.dirname(output_file), exist_ok=True)

            audio_for_export = self._prepare_audio_for_export(y)
            
            # Categorize formats for optimal processing
            uncompressed_formats = ['wav', 'aiff', 'aifc', 'au', 'caf', 'w64', 'rf64', 'bwf', 'sd2', 'snd', 'iff', 'svx', 'nist', 'voc', 'ircam', 'xi', 'caff']
            lossless_formats = ['flac', 'tta', 'tak', 'als', 'ape', 'wv', 'shn']
            lossy_formats = ['mp3', 'aac', 'm4a', 'ogg', 'opus', 'wma', 'ac3', 'mp2', '3gp', 'webm', 'ra', 'rm', 'amr', 'amr-nb', 'amr-wb', 'gsm']
            raw_formats = ['raw', 'pcm', 's8', 's16le', 's24le', 's32le', 'f32le', 'f64le']
            apple_formats = ['m4r', 'm4b', 'm4p']
            video_formats = ['mka', 'm4v', 'mov', 'avi', 'mkv', 'mp4']
            
            selected_fmt = self.selected_format.get().lower()
            
            # Save audio based on format category
            try:
                if selected_fmt in uncompressed_formats or selected_fmt in lossless_formats:
                    # Use soundfile for high-quality formats
                    if selected_fmt in ['wav', 'flac', 'aiff', 'aifc']:
                        sf.write(output_file, audio_for_export, sr, subtype=f'PCM_{self.bit_depth.get()}')
                    else:
                        # For other lossless/uncompressed, convert via pydub but maintain quality
                        audio_segment = self._create_audio_segment(audio_for_export, sr)
                        # Set high quality parameters for lossless formats
                        if selected_fmt == 'flac':
                            audio_segment.export(output_file, format=selected_fmt, parameters=["-compression_level", "8"])
                        else:
                            audio_segment.export(output_file, format=selected_fmt)

                elif selected_fmt in lossy_formats or selected_fmt in apple_formats:
                    # Use pydub for compressed formats with quality optimization
                    audio_segment = self._create_audio_segment(audio_for_export, sr)

                    # Format-specific quality settings
                    if selected_fmt == 'mp3':
                        audio_segment.export(output_file, format=selected_fmt, bitrate="320k")
                    elif selected_fmt in ['aac', 'm4a', 'm4r', 'm4b', 'm4p']:
                        # M4A and Apple formats need to use mp4 container format
                        audio_segment.export(output_file, format='mp4', codec='aac', bitrate="256k")
                    elif selected_fmt == 'ogg':
                        audio_segment.export(output_file, format=selected_fmt, codec='libvorbis')
                    elif selected_fmt == 'opus':
                        audio_segment.export(output_file, format=selected_fmt, codec='libopus', bitrate="128k")
                    elif selected_fmt == 'wma':
                        audio_segment.export(output_file, format=selected_fmt, codec='wmav2')
                    else:
                        audio_segment.export(output_file, format=selected_fmt)
                        
                elif selected_fmt in video_formats:
                    # Extract audio from video containers or create video with audio
                    audio_segment = self._create_audio_segment(audio_for_export, sr)
                    if selected_fmt in ['mp4', 'm4v']:
                        audio_segment.export(output_file, format='mp4', codec='aac')
                    elif selected_fmt == 'webm':
                        audio_segment.export(output_file, format=selected_fmt, codec='libopus')
                    elif selected_fmt in ['mkv', 'mka']:
                        audio_segment.export(output_file, format='matroska', codec='flac')
                    else:
                        audio_segment.export(output_file, format=selected_fmt)
                        
                elif selected_fmt in raw_formats:
                    # Handle raw audio formats
                    if selected_fmt == 'raw' or selected_fmt == 'pcm':
                        # Save as raw PCM data
                        pcm16 = np.round(audio_for_export * 32767).astype('<i2')
                        if pcm16.ndim == 2:
                            pcm16 = pcm16.reshape(-1, pcm16.shape[1])
                            pcm16 = pcm16.flatten()
                        with open(output_file, 'wb') as f:
                            f.write(pcm16.tobytes())
                    else:
                        # Use pydub for other raw formats
                        audio_segment = self._create_audio_segment(audio_for_export, sr)
                        audio_segment.export(output_file, format=selected_fmt)

                else:
                    # Fallback: try pydub for any other format
                    audio_segment = self._create_audio_segment(audio_for_export, sr)
                    audio_segment.export(output_file, format=selected_fmt)

            except Exception as format_error:
                # If format-specific export fails, try generic export
                self.log(f"Format-specific export failed, trying generic export: {format_error}")
                audio_segment = self._create_audio_segment(audio_for_export, sr)
                audio_segment.export(output_file, format=selected_fmt)

            self.apply_metadata_to_output(input_file, output_file, audio_for_export, sr)

            return True

        except Exception as e:
            self.log(f"Error processing {input_file}: {str(e)}")
            return False
    
    def start_conversion(self):
        """Start the conversion process"""
        if not self.output_folder:
            messagebox.showerror("Error", "Please select an output folder")
            return
            
        audio_files = self.get_audio_files()
        if not audio_files:
            messagebox.showerror("Error", "No audio files found")
            return
            
        self.is_converting = True
        self.convert_button.config(state=tk.DISABLED)
        self.stop_button.config(state=tk.NORMAL)
        
        # Start conversion in separate thread
        self.conversion_thread = threading.Thread(
            target=self.conversion_worker, 
            args=(audio_files,),
            daemon=True
        )
        self.conversion_thread.start()
        
    def stop_conversion(self):
        """Stop the conversion process"""
        self.is_converting = False
        self.convert_button.config(state=tk.NORMAL)
        self.stop_button.config(state=tk.DISABLED)
        self.log("Conversion stopped by user")
        
    def conversion_worker(self, audio_files: List[str]):
        """Worker thread for conversion"""
        total_files = len(audio_files)
        successful = 0
        failed = 0
        
        self.log(f"Starting conversion of {total_files} files...")
        
        for i, input_file in enumerate(audio_files):
            if not self.is_converting:
                break
                
            try:
                # Determine output path
                filename = os.path.basename(input_file)
                
                # Generate enhanced filename with key, mood, and energy
                enhanced_name = self.generate_enhanced_filename(filename, input_file)
                
                # Categorize file (now using enhanced method)
                category = self.categorize_file(filename, input_file)
                
                # Build output path
                if self.auto_categorize.get():
                    output_dir = os.path.join(self.output_folder, category)
                else:
                    output_dir = self.output_folder
                    
                if self.preserve_structure.get() and self.input_folders:
                    # Try to preserve relative structure
                    for folder in self.input_folders:
                        if input_file.startswith(folder):
                            rel_path = os.path.relpath(os.path.dirname(input_file), folder)
                            if rel_path != '.':
                                output_dir = os.path.join(output_dir, rel_path)
                            break
                
                output_file = os.path.join(
                    output_dir, 
                    f"{enhanced_name}.{self.selected_format.get()}"
                )
                
                # Process file
                self.log(f"Processing: {filename}")
                if self.process_audio(input_file, output_file):
                    successful += 1
                    self.log(f"✓ Converted: {filename} -> {category}")
                else:
                    failed += 1
                    
            except Exception as e:
                failed += 1
                self.log(f"✗ Failed: {filename} - {str(e)}")
            
            # Update progress
            progress = ((i + 1) / total_files) * 100
            self.progress_var.set(progress)
            
        # Conversion complete
        self.is_converting = False
        self.convert_button.config(state=tk.NORMAL)
        self.stop_button.config(state=tk.DISABLED)
        self.progress_var.set(100)
        
        self.log(f"\nConversion complete!")
        self.log(f"Successful: {successful}")
        self.log(f"Failed: {failed}")
        self.log(f"Total: {total_files}")
        
        messagebox.showinfo("Conversion Complete", 
                           f"Conversion finished!\nSuccessful: {successful}\nFailed: {failed}")
    
    def log(self, message: str):
        """Add message to log"""
        def update_log():
            self.log_text.insert(tk.END, f"{message}\n")
            self.log_text.see(tk.END)
            
        self.root.after(0, update_log)
        
    def clear_log(self):
        """Clear the log"""
        self.log_text.delete(1.0, tk.END)
        
    def load_categories_display(self):
        """Load categories into the text widget"""
        categories_text = "# Audio Categories and Keywords\n"
        categories_text += "# Format: category_name: keyword1, keyword2, keyword3\n\n"
        
        for category, keywords in self.category_keywords.items():
            categories_text += f"{category}: {', '.join(keywords)}\n"
            
        self.categories_text.delete(1.0, tk.END)
        self.categories_text.insert(1.0, categories_text)
        
    def save_categories(self):
        """Save categories from text widget"""
        try:
            text = self.categories_text.get(1.0, tk.END)
            new_categories = {}
            
            for line in text.split('\n'):
                line = line.strip()
                if line and not line.startswith('#'):
                    if ':' in line:
                        category, keywords = line.split(':', 1)
                        category = category.strip()
                        keywords = [k.strip() for k in keywords.split(',') if k.strip()]
                        new_categories[category] = keywords
                        
            self.category_keywords = new_categories
            messagebox.showinfo("Success", "Categories saved successfully!")
            
        except Exception as e:
            messagebox.showerror("Error", f"Failed to save categories: {str(e)}")
            
    def reset_categories(self):
        """Reset categories to default"""
        self.category_keywords = {
            "drums": ["kick", "snare", "hihat", "cymbal", "tom", "drum", "perc", "percussion"],
            "bass": ["bass", "sub", "808", "low"],
            "melody": ["melody", "lead", "main", "hook", "theme"],
            "vocals": ["vocal", "voice", "singing", "rap", "spoken"],
            "fx": ["fx", "effect", "sweep", "riser", "impact", "crash"],
            "loops": ["loop", "pattern", "sequence"],
            "instruments": ["piano", "guitar", "synth", "violin", "flute", "sax"]
        }
        self.load_categories_display()
        
    def save_settings(self):
        """Save settings to file"""
        settings = {
            "sample_rate": self.sample_rate.get(),
            "bit_depth": self.bit_depth.get(),
            "normalize_audio": self.normalize_audio.get(),
            "remove_silence": self.remove_silence.get(),
            "auto_categorize": self.auto_categorize.get(),
            "preserve_structure": self.preserve_structure.get(),
            "selected_format": self.selected_format.get(),
            "selected_key": self.selected_key.get(),
            "category_keywords": self.category_keywords,
            # Analysis settings
            "enable_analysis": self.enable_analysis.get(),
            "analyze_bpm": self.analyze_bpm.get(),
            "analyze_key": self.analyze_key.get(),
            "analyze_loudness": self.analyze_loudness.get(),
            "analyze_fingerprint": self.analyze_fingerprint.get(),
            "auto_categorize_by_analysis": self.auto_categorize_by_analysis.get()
        }
        
        try:
            with open("audio_converter_settings.json", "w") as f:
                json.dump(settings, f, indent=2)
            messagebox.showinfo("Success", "Settings saved successfully!")
        except Exception as e:
            messagebox.showerror("Error", f"Failed to save settings: {str(e)}")
            
    def load_settings(self):
        """Load settings from file"""
        try:
            with open("audio_converter_settings.json", "r") as f:
                settings = json.load(f)
                
            self.sample_rate.set(settings.get("sample_rate", 44100))
            self.bit_depth.set(settings.get("bit_depth", 16))
            self.normalize_audio.set(settings.get("normalize_audio", True))
            self.remove_silence.set(settings.get("remove_silence", False))
            self.auto_categorize.set(settings.get("auto_categorize", True))
            self.preserve_structure.set(settings.get("preserve_structure", False))
            self.selected_format.set(settings.get("selected_format", "wav"))
            self.selected_key.set(settings.get("selected_key", "Original"))
            
            # Load analysis settings
            self.enable_analysis.set(settings.get("enable_analysis", True))
            self.analyze_bpm.set(settings.get("analyze_bpm", True))
            self.analyze_key.set(settings.get("analyze_key", True))
            self.analyze_loudness.set(settings.get("analyze_loudness", True))
            self.analyze_fingerprint.set(settings.get("analyze_fingerprint", True))
            self.auto_categorize_by_analysis.set(settings.get("auto_categorize_by_analysis", False))
            
            if "category_keywords" in settings:
                self.category_keywords = settings["category_keywords"]
                self.load_categories_display()
                
            messagebox.showinfo("Success", "Settings loaded successfully!")
            
        except FileNotFoundError:
            messagebox.showwarning("Warning", "No settings file found")
        except Exception as e:
            messagebox.showerror("Error", f"Failed to load settings: {str(e)}")

def main():
    """Main function"""
    # Check for required dependencies
    try:
        import librosa
        import soundfile
        import pydub
        from audio_analyzer import IntelligentAudioAnalyzer
    except ImportError as e:
        print(f"Missing required dependency: {e}")
        print("Please install required packages:")
        print("pip install -r requirements.txt")
        sys.exit(1)
    
    # Check for FFmpeg (required by pydub)
    if not which("ffmpeg"):
        print("Warning: FFmpeg not found. Some audio formats may not work.")
        print("Please install FFmpeg for full format support.")
    
    # Initialize and check analysis capabilities
    analyzer = IntelligentAudioAnalyzer()
    print("Audio Analysis Capabilities:")
    print(f"  - LUFS Loudness Metering: {'Available' if analyzer.__class__.__module__ != '__main__' else 'Check pyloudnorm'}")
    print(f"  - Advanced Analysis: {'Available' if analyzer.__class__.__module__ != '__main__' else 'Check essentia'}")
    print(f"  - Audio Fingerprinting: {'Available' if analyzer.__class__.__module__ != '__main__' else 'Check chromaprint'}")
    
    root = tk.Tk()
    app = AudioConverter(root)
    root.mainloop()

if __name__ == "__main__":
    main()<|MERGE_RESOLUTION|>--- conflicted
+++ resolved
@@ -463,14 +463,8 @@
                 bg=self._theme_colors['bg_secondary'],
                 fg=self._theme_colors['text_primary'],
                 insertbackground=self._theme_colors['text_primary'],
-<<<<<<< HEAD
-                highlightthickness=0,
-                highlightcolor=self._theme_colors['bg_secondary'],
-                highlightbackground=self._theme_colors['bg_secondary'],
-=======
                 highlightthickness=1,
                 highlightcolor=self._theme_colors['bg_accent'],
->>>>>>> 8b225935
                 relief=tk.FLAT
             )
             entry.grid(row=row, column=1, sticky=tk.EW, padx=5, pady=4)
@@ -1207,17 +1201,9 @@
         
         selected_bg = self._theme_colors['button_primary']
         selected_fg = self._theme_colors['text_primary']
-<<<<<<< HEAD
-        selected_active = self._theme_colors['button_hover']
         normal_bg = self._theme_colors['bg_secondary']
         normal_fg = self._theme_colors['text_subtle']
-        normal_active = self._theme_colors['bg_accent']
-
-=======
-        normal_bg = self._theme_colors['bg_secondary']
-        normal_fg = self._theme_colors['text_subtle']
-        
->>>>>>> 8b225935
+        
         for option, (button, var) in buttons.items():
             if var.get():
                 button.config(
